<<<<<<< HEAD
require(["utils/utils","mvc/ui/icon-button","libs/farbtastic"],function(a){a.cssLoadFile("static/style/circster.css")}),define(["libs/underscore","libs/d3","viz/visualization","utils/config"],function(a,b,c,d){var e=Backbone.Model.extend({is_visible:function(a){var b=a.getBoundingClientRect(),c=$("svg")[0].getBoundingClientRect();return b.right<0||b.left>c.right||b.bottom<0||b.top>c.bottom?!1:!0}}),f={drawTicks:function(a,b,c,d,e){var f=a.append("g").selectAll("g").data(b).enter().append("g").selectAll("g").data(c).enter().append("g").attr("class","tick").attr("transform",function(a){return"rotate("+(180*a.angle/Math.PI-90)+")translate("+a.radius+",0)"}),g=[],h=[],i=function(a){return a.angle>Math.PI?"end":null};return e?(g=[0,0,0,-4],h=[4,0,"",".35em"],i=null):(g=[1,0,4,0],h=[0,4,".35em",""]),f.append("line").attr("x1",g[0]).attr("y1",g[1]).attr("x2",g[2]).attr("y1",g[3]).style("stroke","#000"),f.append("text").attr("x",h[0]).attr("y",h[1]).attr("dx",h[2]).attr("dy",h[3]).attr("text-anchor",i).attr("transform",d).text(function(a){return a.label})},formatNum:function(a,b){if(void 0===b&&(b=2),null===a)return null;var c=null;if(Math.abs(a)<1)c=a.toPrecision(b);else{var d=Math.round(a.toPrecision(b));a=Math.abs(a),1e3>a?c=d:1e6>a?c=Math.round((d/1e3).toPrecision(3)).toFixed(0)+"K":1e9>a&&(c=Math.round((d/1e6).toPrecision(3)).toFixed(0)+"M")}return c}},g=Backbone.Model.extend({}),h=Backbone.View.extend({className:"circster",initialize:function(a){this.genome=a.genome,this.label_arc_height=50,this.scale=1,this.circular_views=null,this.chords_views=null,this.model.get("drawables").on("add",this.add_track,this),this.model.get("drawables").on("remove",this.remove_track,this);var b=this.model.get("config");b.get("arc_dataset_height").on("change:value",this.update_track_bounds,this),b.get("track_gap").on("change:value",this.update_track_bounds,this)},get_circular_tracks:function(){return this.model.get("drawables").filter(function(a){return"DiagonalHeatmapTrack"!==a.get("track_type")})},get_chord_tracks:function(){return this.model.get("drawables").filter(function(a){return"DiagonalHeatmapTrack"===a.get("track_type")})},get_tracks_bounds:function(){var c=this.get_circular_tracks(),d=this.model.get("config").get_value("arc_dataset_height"),e=this.model.get("config").get_value("track_gap"),f=Math.min(this.$el.width(),this.$el.height())-20,g=f/2-c.length*(d+e)+e-this.label_arc_height,h=b.range(g,f/2,d+e);return a.map(h,function(a){return[a,a+d]})},render:function(){var a=this,c=a.$el.width(),d=a.$el.height(),e=this.get_circular_tracks(),f=this.get_chord_tracks(),h=a.model.get("config").get_value("total_gap"),i=this.get_tracks_bounds(),k=b.select(a.$el[0]).append("svg").attr("width",c).attr("height",d).attr("pointer-events","all").append("svg:g").call(b.behavior.zoom().on("zoom",function(){var c=b.event.scale;k.attr("transform","translate("+b.event.translate+") scale("+c+")"),a.scale!==c&&(a.zoom_drag_timeout&&clearTimeout(a.zoom_drag_timeout),a.zoom_drag_timeout=setTimeout(function(){},400))})).attr("transform","translate("+c/2+","+d/2+")").append("svg:g").attr("class","tracks");this.circular_views=e.map(function(b,c){var d=new l({el:k.append("g")[0],track:b,radius_bounds:i[c],genome:a.genome,total_gap:h});return d.render(),d}),this.chords_views=f.map(function(b){var c=new m({el:k.append("g")[0],track:b,radius_bounds:i[0],genome:a.genome,total_gap:h});return c.render(),c});var n=this.circular_views[this.circular_views.length-1].radius_bounds[1],o=[n,n+this.label_arc_height];this.label_track_view=new j({el:k.append("g")[0],track:new g,radius_bounds:o,genome:a.genome,total_gap:h}),this.label_track_view.render()},add_track:function(c){var d=this.model.get("config").get_value("total_gap");if("DiagonalHeatmapTrack"===c.get("track_type")){var e=this.circular_views[0].radius_bounds,f=new m({el:b.select("g.tracks").append("g")[0],track:c,radius_bounds:e,genome:this.genome,total_gap:d});f.render(),this.chords_views.push(f)}else{var g=this.get_tracks_bounds();a.each(this.circular_views,function(a,b){a.update_radius_bounds(g[b])}),a.each(this.chords_views,function(a){a.update_radius_bounds(g[0])});var h=this.circular_views.length,i=new l({el:b.select("g.tracks").append("g")[0],track:c,radius_bounds:g[h],genome:this.genome,total_gap:d});i.render(),this.circular_views.push(i)}},remove_track:function(b,c,d){var e=this.circular_views[d.index];this.circular_views.splice(d.index,1),e.$el.remove();var f=this.get_tracks_bounds();a.each(this.circular_views,function(a,b){a.update_radius_bounds(f[b])})},update_track_bounds:function(){var b=this.get_tracks_bounds();a.each(this.circular_views,function(a,c){a.update_radius_bounds(b[c])}),a.each(this.chords_views,function(a){a.update_radius_bounds(b[0])})}}),i=Backbone.View.extend({tagName:"g",initialize:function(a){this.bg_stroke="#ddd",this.loading_bg_fill="#ffc",this.bg_fill="#ddd",this.total_gap=a.total_gap,this.track=a.track,this.radius_bounds=a.radius_bounds,this.genome=a.genome,this.chroms_layout=this._chroms_layout(),this.data_bounds=[],this.scale=1,this.parent_elt=b.select(this.$el[0])},get_fill_color:function(){var a=this.track.get("config").get_value("block_color");return a||(a=this.track.get("config").get_value("color")),a},render:function(){var a=this.parent_elt,c=this.chroms_layout,d=b.svg.arc().innerRadius(this.radius_bounds[0]).outerRadius(this.radius_bounds[1]),e=a.selectAll("g").data(c).enter().append("svg:g"),f=e.append("path").attr("d",d).attr("class","chrom-background").style("stroke",this.bg_stroke).style("fill",this.loading_bg_fill);f.append("title").text(function(a){return a.data.chrom});var g=this,h=g.track.get("data_manager"),i=h?h.data_is_ready():!0;$.when(i).then(function(){$.when(g._render_data(a)).then(function(){f.style("fill",g.bg_fill),g.render_labels()})})},render_labels:function(){},update_radius_bounds:function(a){this.radius_bounds=a;var c=b.svg.arc().innerRadius(this.radius_bounds[0]).outerRadius(this.radius_bounds[1]);this.parent_elt.selectAll("g>path.chrom-background").transition().duration(1e3).attr("d",c),this._transition_chrom_data(),this._transition_labels()},update_scale:function(c){var d=this.scale;if(this.scale=c,!(d>=c)){var f=this,g=new e;return this.parent_elt.selectAll("path.chrom-data").filter(function(){return g.is_visible(this)}).each(function(){var d,e=b.select(this),g=e.attr("chrom"),h=f.genome.get_chrom_region(g),i=f.track.get("data_manager");i.can_get_more_detailed_data(h)&&(d=f.track.get("data_manager").get_more_detailed_data(h,"Coverage",0,c),$.when(d).then(function(b){e.remove(),f._update_data_bounds();var c=a.find(f.chroms_layout,function(a){return a.data.chrom===g}),d=f.get_fill_color();f._render_chrom_data(f.parent_elt,c,b).style("stroke",d).style("fill",d)}))}),f}},_transition_chrom_data:function(){var c=this.track,d=this.chroms_layout,e=this.parent_elt.selectAll("g>path.chrom-data"),f=e[0].length;if(f>0){var g=this;$.when(c.get("data_manager").get_genome_wide_data(this.genome)).then(function(f){var h=a.reject(a.map(f,function(a,b){var c=null,e=g._get_path_function(d[b],a);return e&&(c=e(a.data)),c}),function(a){return null===a}),i=c.get("config").get_value("color");e.each(function(a,c){b.select(this).transition().duration(1e3).style("stroke",i).style("fill",i).attr("d",h[c])})})}},_transition_labels:function(){},_update_data_bounds:function(a){this.data_bounds;this.data_bounds=a||this.get_data_bounds(this.track.get("data_manager").get_genome_wide_data(this.genome)),this._transition_chrom_data()},_render_data:function(b){var c=this,d=this.chroms_layout,e=this.track,f=$.Deferred();return $.when(e.get("data_manager").get_genome_wide_data(this.genome)).then(function(g){c.data_bounds=c.get_data_bounds(g),e.get("config").set_value("min_value",c.data_bounds[0],{silent:!0}),e.get("config").set_value("max_value",c.data_bounds[1],{silent:!0}),layout_and_data=a.zip(d,g),chroms_data_layout=a.map(layout_and_data,function(a){var d=a[0],e=a[1];return c._render_chrom_data(b,d,e)});var h=c.get_fill_color();c.parent_elt.selectAll("path.chrom-data").style("stroke",h).style("fill",h),f.resolve(b)}),f},_render_chrom_data:function(){},_get_path_function:function(){},_chroms_layout:function(){var c=this.genome.get_chroms_info(),d=b.layout.pie().value(function(a){return a.len}).sort(null),e=d(c),f=2*Math.PI*this.total_gap/c.length,g=a.map(e,function(a){var b=a.endAngle-f;return a.endAngle=b>a.startAngle?b:a.startAngle,a});return g}}),j=i.extend({initialize:function(a){i.prototype.initialize.call(this,a),this.innerRadius=this.radius_bounds[0],this.radius_bounds[0]=this.radius_bounds[1],this.bg_stroke="#fff",this.bg_fill="#fff",this.min_arc_len=.05},_render_data:function(c){var d=this,e=c.selectAll("g");e.selectAll("path").attr("id",function(a){return"label-"+a.data.chrom}),e.append("svg:text").filter(function(a){return a.endAngle-a.startAngle>d.min_arc_len}).attr("text-anchor","middle").append("svg:textPath").attr("class","chrom-label").attr("xlink:href",function(a){return"#label-"+a.data.chrom}).attr("startOffset","25%").text(function(a){return a.data.chrom});var f=function(a){var c=(a.endAngle-a.startAngle)/a.value,e=b.range(0,a.value,25e6).map(function(b,e){return{radius:d.innerRadius,angle:b*c+a.startAngle,label:0===e?0:e%3?null:d.formatNum(b)}});return e.length<4&&(e[e.length-1].label=d.formatNum(Math.round((e[e.length-1].angle-a.startAngle)/c))),e},g=function(a){return a.angle>Math.PI?"rotate(180)translate(-16)":null},h=a.filter(this.chroms_layout,function(a){return a.endAngle-a.startAngle>d.min_arc_len});this.drawTicks(this.parent_elt,h,f,g)}});a.extend(j.prototype,f);var k=i.extend({initialize:function(a){i.prototype.initialize.call(this,a);var b=this.track.get("config");b.get("min_value").on("change:value",this._update_min_max,this),b.get("max_value").on("change:value",this._update_min_max,this),b.get("color").on("change:value",this._transition_chrom_data,this)},_update_min_max:function(){var a=this.track.get("config"),b=[a.get_value("min_value"),a.get_value("max_value")];this._update_data_bounds(b),this.parent_elt.selectAll(".min_max").text(function(a,c){return b[c]})},_quantile:function(a,c){return a.sort(b.ascending),b.quantile(a,c)},_render_chrom_data:function(a,b,c){var d=this._get_path_function(b,c);if(!d)return null;var e=a.datum(c.data),f=e.append("path").attr("class","chrom-data").attr("chrom",b.data.chrom).attr("d",d);return f},_get_path_function:function(a,c){if("string"==typeof c||!c.data||0===c.data.length)return null;var d=b.scale.linear().domain(this.data_bounds).range(this.radius_bounds).clamp(!0),e=b.scale.linear().domain([0,c.data.length]).range([a.startAngle,a.endAngle]),f=b.svg.line.radial().interpolate("linear").radius(function(a){return d(a[1])}).angle(function(a,b){return e(b)});return b.svg.area.radial().interpolate(f.interpolate()).innerRadius(d(0)).outerRadius(f.radius()).angle(f.angle())},render_labels:function(){var b=this,c=function(){return"rotate(90)"},e=this.drawTicks(this.parent_elt,[this.chroms_layout[0]],this._data_bounds_ticks_fn(),c,!0).classed("min_max",!0);a.each(e,function(a){$(a).click(function(){var a=new d.ConfigSettingCollectionView({collection:b.track.get("config")});a.render_in_modal("Configure Track")})})},_transition_labels:function(){if(0!==this.data_bounds.length){var b=this,c=a.filter(this.chroms_layout,function(a){return a.endAngle-a.startAngle>.08}),d=a.filter(c,function(a,b){return b%3===0}),e=a.flatten(a.map(d,function(a){return b._data_bounds_ticks_fn()(a)}));this.parent_elt.selectAll("g.tick").data(e).transition().attr("transform",function(a){return"rotate("+(180*a.angle/Math.PI-90)+")translate("+a.radius+",0)"})}},_data_bounds_ticks_fn:function(){var a=this;return visibleChroms=0,function(b){return[{radius:a.radius_bounds[0],angle:b.startAngle,label:a.formatNum(a.data_bounds[0])},{radius:a.radius_bounds[1],angle:b.startAngle,label:a.formatNum(a.data_bounds[1])}]}},get_data_bounds:function(){}});a.extend(k.prototype,f);var l=k.extend({get_data_bounds:function(b){var c=a.flatten(a.map(b,function(b){return b?a.map(b.data,function(a){return parseInt(a[1],10)||0}):0}));return[a.min(c),this._quantile(c,.98)||a.max(c)]}}),m=i.extend({render:function(){var c=this;$.when(c.track.get("data_manager").data_is_ready()).then(function(){$.when(c.track.get("data_manager").get_genome_wide_data(c.genome)).then(function(d){var e=[],f=c.genome.get_chroms_info();a.each(d,function(b,d){var g=f[d].chrom,h=a.map(b.data,function(a){var b=c._get_region_angle(g,a[1]),d=c._get_region_angle(a[3],a[4]);return{source:{startAngle:b,endAngle:b+.01},target:{startAngle:d,endAngle:d+.01}}});e=e.concat(h)}),c.parent_elt.append("g").attr("class","chord").selectAll("path").data(e).enter().append("path").style("fill",c.get_fill_color()).attr("d",b.svg.chord().radius(c.radius_bounds[0])).style("opacity",1)})})},update_radius_bounds:function(a){this.radius_bounds=a,this.parent_elt.selectAll("path").transition().attr("d",b.svg.chord().radius(this.radius_bounds[0]))},_get_region_angle:function(b,c){var d=a.find(this.chroms_layout,function(a){return a.data.chrom===b});return d.endAngle-(d.endAngle-d.startAngle)*(d.data.len-c)/d.data.len}}),n=Backbone.View.extend({initialize:function(){var a=new c.Genome(galaxy_config.app.genome),b=new c.GenomeVisualization(galaxy_config.app.viz_config);b.get("config").add([{key:"arc_dataset_height",label:"Arc Dataset Height",type:"int",value:25,view:"circster"},{key:"track_gap",label:"Gap Between Tracks",type:"int",value:5,view:"circster"},{key:"total_gap",label:"Gap [0-1]",type:"float",value:.4,view:"circster",hidden:!0}]);var e=new h({el:$("#center .unified-panel-body"),genome:a,model:b});e.render(),$("#center .unified-panel-header-inner").append(galaxy_config.app.viz_config.title+" "+galaxy_config.app.viz_config.dbkey);var f=mod_icon_btn.create_icon_buttons_menu([{icon_class:"plus-button",title:"Add tracks",on_click:function(){c.select_datasets(galaxy_config.root+"visualization/list_current_history_datasets",galaxy_config.root+"api/datasets",b.get("dbkey"),function(a){b.add_tracks(a)})}},{icon_class:"gear",title:"Settings",on_click:function(){var a=new d.ConfigSettingCollectionView({collection:b.get("config")});a.render_in_modal("Configure Visualization")}},{icon_class:"disk--arrow",title:"Save",on_click:function(){Galaxy.modal.show({title:"Saving...",body:"progress"}),$.ajax({url:galaxy_config.root+"visualization/save",type:"POST",dataType:"json",data:{id:b.get("vis_id"),title:b.get("title"),dbkey:b.get("dbkey"),type:"trackster",vis_json:JSON.stringify(b)}}).success(function(a){Galaxy.modal.hide(),b.set("vis_id",a.vis_id)}).error(function(){Galaxy.modal.show({title:"Could Not Save",body:"Could not save visualization. Please try again later.",buttons:{Cancel:function(){Galaxy.modal.hide()}}})})}},{icon_class:"cross-circle",title:"Close",on_click:function(){window.location=galaxy_config.root+"visualization/list"}}],{tooltip_config:{placement:"bottom"}});f.$el.attr("style","float: right"),$("#center .unified-panel-header-inner").append(f.$el),$(".menu-button").tooltip({placement:"bottom"})}});return{GalaxyApp:n}});
//# sourceMappingURL=../../maps/viz/circster.js.map
=======
// load required libraries
require([
    'utils/utils',
], function(mod_utils)
{
    // load css
    mod_utils.cssLoadFile("static/style/circster.css");
});

define([
    "libs/underscore",
    "libs/d3",
    "viz/visualization",
    "utils/config",
    'mvc/ui/icon-button',
    'libs/farbtastic'
], function(_, d3, visualization, config, mod_icon_btn) {

/**
 * Utility class for working with SVG.
 */
var SVGUtils = Backbone.Model.extend({

    /**
     * Returns true if element is visible.
     */
    is_visible: function(svg_elt, svg) {
        var eltBRect = svg_elt.getBoundingClientRect(),
            svgBRect = $('svg')[0].getBoundingClientRect();

        if (// To the left of screen?
            eltBRect.right < 0 ||
            // To the right of screen?
            eltBRect.left > svgBRect.right ||
            // Above screen?
            eltBRect.bottom < 0 ||
            // Below screen?
            eltBRect.top > svgBRect.bottom) {
            return false;
        }
        return true;
    }
});

/**
 * Mixin for using ticks.
 */
var UsesTicks = {
    drawTicks: function(parent_elt, data, dataHandler, textTransform, horizontal) {
        // Set up group elements for chroms and for each tick.
        var ticks = parent_elt.append("g")
                        .selectAll("g")
                            .data(data)
                        .enter().append("g")
                        .selectAll("g")
                            .data(dataHandler)
                        .enter().append("g")
                            .attr("class", "tick")
                            .attr("transform", function(d) {
                                return "rotate(" + (d.angle * 180 / Math.PI - 90) + ")" +
                                        "translate(" + d.radius + ",0)";
                            });

        // Add line + text for ticks.
        var tick_coords = [],
            text_coords = [],
            text_anchor = function(d) {
                return d.angle > Math.PI ? "end" : null;
            };
        if (horizontal) {
            tick_coords = [0, 0, 0, -4];
            text_coords = [4, 0, "", ".35em"];
            text_anchor = null;
        }
        else {
            tick_coords = [1, 0, 4, 0];
            text_coords = [0, 4, ".35em", ""];

        }

        ticks.append("line")
             .attr("x1", tick_coords[0])
             .attr("y1", tick_coords[1])
             .attr("x2", tick_coords[2])
             .attr("y1", tick_coords[3])
             .style("stroke", "#000");

        return ticks.append("text")
                    .attr("x", text_coords[0])
                    .attr("y", text_coords[1])
                    .attr("dx", text_coords[2])
                    .attr("dy", text_coords[3])
                    .attr("text-anchor", text_anchor)
                    .attr("transform", textTransform)
                    .text(function(d) { return d.label; });
    },

    /**
     * Format number for display at a tick.
     */
    formatNum: function(num, sigDigits) {
        // Use default of 2 sig. digits.
        if (sigDigits === undefined)
            sigDigits = 2;

        // Verify input number
        if (num === null)
            return null;

        // Calculate return value
        var rval = null;
        if (Math.abs(num) < 1) {
            rval = num.toPrecision(sigDigits);
        }
        else {
            // Use round to turn string from toPrecision() back into a number.
            var roundedNum = Math.round(num.toPrecision(sigDigits));

            // Use abbreviations.
            num = Math.abs(num);
            if (num < 1000) {
                rval = roundedNum;
            }
            else if (num < 1000000) {
                // Use K.
                rval = Math.round((roundedNum/1000).toPrecision(3)).toFixed(0) + 'K';
            }
            else if (num < 1000000000) {
                // Use M.
                rval = Math.round((roundedNum/1000000).toPrecision(3)).toFixed(0) + 'M';
            }
        }

        return rval;
    }
};

/**
 * A label track.
 */
var CircsterLabelTrack = Backbone.Model.extend({});

/**
 * Renders a full circster visualization.
 */
var CircsterView = Backbone.View.extend({
    className: 'circster',

    initialize: function(options) {
        this.genome = options.genome;
        this.label_arc_height = 50;
        this.scale = 1;
        this.circular_views = null;
        this.chords_views = null;

        // When tracks added to/removed from model, update view.
        this.model.get('drawables').on('add', this.add_track, this);
        this.model.get('drawables').on('remove', this.remove_track, this);

        // When config settings change, update view.
        var vis_config = this.model.get('config');
        vis_config.get('arc_dataset_height').on('change:value', this.update_track_bounds, this);
        vis_config.get('track_gap').on('change:value', this.update_track_bounds, this);
    },

    // HACKs: using track_type for circular/chord distinction in the functions below for now.

    /**
     * Returns tracks to be rendered using circular view.
     */
    get_circular_tracks: function() {
        return this.model.get('drawables').filter(function(track) {
            return track.get('track_type') !== 'DiagonalHeatmapTrack';
        });
    },

    /**
     * Returns tracks to be rendered using chords view.
     */
    get_chord_tracks: function() {
        return this.model.get('drawables').filter(function(track) {
            return track.get('track_type') === 'DiagonalHeatmapTrack';
        });
    },

    /**
     * Returns a list of circular tracks' radius bounds.
     */
    get_tracks_bounds: function() {
        var circular_tracks = this.get_circular_tracks(),
            dataset_arc_height = this.model.get('config').get_value('arc_dataset_height'),
            track_gap = this.model.get('config').get_value('track_gap'),
            // Subtract 20 to make sure chrom labels are on screen.
            min_dimension = Math.min(this.$el.width(), this.$el.height()) - 20,
            // Compute radius start based on model, will be centered
            // and fit entirely inside element by default.
            radius_start = min_dimension / 2 -
                            circular_tracks.length * (dataset_arc_height + track_gap) +
                            // Add track_gap back in because no gap is needed for last track.
                            track_gap -
                            this.label_arc_height,

            // Compute range of track starting radii.
            tracks_start_radii = d3.range(radius_start, min_dimension / 2, dataset_arc_height + track_gap);

        // Map from track start to bounds.
        var self = this;
        return _.map(tracks_start_radii, function(radius) {
            return [radius, radius + dataset_arc_height];
        });
    },

    /**
     * Renders circular tracks, chord tracks, and label tracks.
     */
    render: function() {
        var self = this,
            width = self.$el.width(),
            height = self.$el.height(),
            circular_tracks = this.get_circular_tracks(),
            chords_tracks = this.get_chord_tracks(),
            total_gap = self.model.get('config').get_value('total_gap'),
            tracks_bounds = this.get_tracks_bounds(),

            // Set up SVG element.
            svg = d3.select(self.$el[0])
              .append("svg")
                .attr("width", width)
                .attr("height", height)
                .attr("pointer-events", "all")
              // Set up zooming, dragging.
              .append('svg:g')
                .call(d3.behavior.zoom().on('zoom', function() {
                    // Do zoom, drag.
                    var scale = d3.event.scale;
                    svg.attr("transform",
                      "translate(" + d3.event.translate + ")" +
                      " scale(" + scale + ")");

                    // Propagate scale changes to views.
                    if (self.scale !== scale) {
                        // Use timeout to wait for zooming/dragging to stop before rendering more detail.
                        if (self.zoom_drag_timeout) {
                            clearTimeout(self.zoom_drag_timeout);
                        }
                        self.zoom_drag_timeout = setTimeout(function() {
                            // Render more detail in tracks' visible elements.
                            // FIXME: do not do this right now; it is not fully implemented--e.g. data bounds
                            // are not updated when new data is fetched--and fetching more detailed quantitative
                            // data is not that useful.
                            /*
                            _.each(self.circular_views, function(view) {
                                view.update_scale(scale);
                            });
                            */
                        }, 400);
                    }
                }))
                .attr("transform", "translate(" + width / 2 + "," + height / 2 + ")")
              .append('svg:g').attr('class', 'tracks');

        // -- Render circular tracks. --

        // Create a view for each track in the visualization and render.
        this.circular_views = circular_tracks.map(function(track, index) {
            var view = new CircsterBigWigTrackView({
                    el: svg.append('g')[0],
                    track: track,
                    radius_bounds: tracks_bounds[index],
                    genome: self.genome,
                    total_gap: total_gap
                });

            view.render();

            return view;
        });

        // -- Render chords tracks. --

        this.chords_views = chords_tracks.map(function(track) {
            var view = new CircsterChromInteractionsTrackView({
                el: svg.append('g')[0],
                track: track,
                radius_bounds: tracks_bounds[0],
                genome: self.genome,
                total_gap: total_gap
            });

            view.render();

            return view;
        });

        // -- Render label track. --

        // Track bounds are:
        // (a) outer radius of last circular track;
        // (b)
        var outermost_radius = this.circular_views[this.circular_views.length-1].radius_bounds[1],
            track_bounds = [
                outermost_radius,
                outermost_radius + this.label_arc_height
            ];
        this.label_track_view = new CircsterChromLabelTrackView({
            el: svg.append('g')[0],
            track: new CircsterLabelTrack(),
            radius_bounds: track_bounds,
            genome: self.genome,
            total_gap: total_gap
        });

        this.label_track_view.render();
    },

    /**
     * Render a single track on the outside of the current visualization.
     */
    add_track: function(new_track) {
        var total_gap = this.model.get('config').get_value('total_gap');

        if (new_track.get('track_type') === 'DiagonalHeatmapTrack') {
            // Added chords track.
            var innermost_radius_bounds = this.circular_views[0].radius_bounds,
                new_view = new CircsterChromInteractionsTrackView({
                    el: d3.select('g.tracks').append('g')[0],
                    track: new_track,
                    radius_bounds: innermost_radius_bounds,
                    genome: this.genome,
                    total_gap: total_gap
                });
                new_view.render();
                this.chords_views.push(new_view);
        }
        else {
            // Added circular track.

            // Recompute and update circular track bounds.
            var new_track_bounds = this.get_tracks_bounds();
            _.each(this.circular_views, function(track_view, i) {
                track_view.update_radius_bounds(new_track_bounds[i]);
            });

            // Update chords tracks.
            _.each(this.chords_views, function(track_view) {
                track_view.update_radius_bounds(new_track_bounds[0]);
            });

            // Render new track.
            var track_index = this.circular_views.length,
                track_view = new CircsterBigWigTrackView({
                    el: d3.select('g.tracks').append('g')[0],
                    track: new_track,
                    radius_bounds: new_track_bounds[track_index],
                    genome: this.genome,
                    total_gap: total_gap
                });
            track_view.render();
            this.circular_views.push(track_view);

            // Update label track.
            /*
            FIXME: should never have to update label track because vis always expands to fit area
            within label track.
            var track_bounds = new_track_bounds[ new_track_bounds.length-1 ];
            track_bounds[1] = track_bounds[0];
            this.label_track_view.update_radius_bounds(track_bounds);
            */
        }
    },

    /**
     * Remove a track from the view.
     */
    remove_track: function(track, tracks, options) {
        // -- Remove track from view. --
        var track_view = this.circular_views[options.index];
        this.circular_views.splice(options.index, 1);
        track_view.$el.remove();

        // Recompute and update track bounds.
        var new_track_bounds = this.get_tracks_bounds();
        _.each(this.circular_views, function(track_view, i) {
            track_view.update_radius_bounds(new_track_bounds[i]);
        });
    },

    update_track_bounds: function() {
        // Recompute and update track bounds.
        var new_track_bounds = this.get_tracks_bounds();
        _.each(this.circular_views, function(track_view, i) {
            track_view.update_radius_bounds(new_track_bounds[i]);
        });

        // Update chords tracks.
        _.each(this.chords_views, function(track_view) {
            track_view.update_radius_bounds(new_track_bounds[0]);
        });

    }
});

/**
 * Renders a track in a Circster visualization.
 */
var CircsterTrackView = Backbone.View.extend({
    tagName: 'g',

    /* ----------------------- Public Methods ------------------------- */

    initialize: function(options) {
        this.bg_stroke = '#ddd';
        // Fill color when loading data.
        this.loading_bg_fill = '#ffc';
        // Fill color when data has been loaded.
        this.bg_fill = '#ddd';
        this.total_gap = options.total_gap;
        this.track = options.track;
        this.radius_bounds = options.radius_bounds;
        this.genome = options.genome;
        this.chroms_layout = this._chroms_layout();
        this.data_bounds = [];
        this.scale = 1;
        this.parent_elt = d3.select(this.$el[0]);
    },

    /**
     * Get fill color from config.
     */
    get_fill_color: function() {
        var color = this.track.get('config').get_value('block_color');
        if (!color) { color = this.track.get('config').get_value('color'); }
        return color;
    },

    /**
     * Render track's data by adding SVG elements to parent.
     */
    render: function() {
        // -- Create track group element. --
        var track_parent_elt = this.parent_elt;

        // -- Render background arcs. --
        var genome_arcs = this.chroms_layout,
            arc_gen = d3.svg.arc()
                        .innerRadius(this.radius_bounds[0])
                        .outerRadius(this.radius_bounds[1]),

            // Attach data to group element.
            chroms_elts = track_parent_elt.selectAll('g')
                .data(genome_arcs).enter().append('svg:g'),

            // Draw chrom arcs/paths.
            chroms_paths = chroms_elts.append('path')
                .attr("d", arc_gen)
                .attr('class', 'chrom-background')
                .style("stroke", this.bg_stroke)
                .style("fill",  this.loading_bg_fill);

            // Append titles to paths.
            chroms_paths.append("title").text(function(d) { return d.data.chrom; });

        // -- Render track data and, when track data is rendered, apply preferences and update chrom_elts fill. --

        var self = this,
            data_manager = self.track.get('data_manager'),
            // If track has a data manager, get deferred that resolves when data is ready.
            data_ready_deferred = (data_manager ? data_manager.data_is_ready() : true );

        // When data is ready, render track.
        $.when(data_ready_deferred).then(function() {
            $.when(self._render_data(track_parent_elt)).then(function() {
                chroms_paths.style("fill", self.bg_fill);

                // Render labels after data is available so that data attributes are available.
                self.render_labels();
            });
        });
    },

    /**
     * Render track labels.
     */
    render_labels: function() {},

    /**
     * Update radius bounds.
     */
    update_radius_bounds: function(radius_bounds) {
        // Update bounds.
        this.radius_bounds = radius_bounds;

        // -- Update background arcs. --
        var new_d = d3.svg.arc()
                        .innerRadius(this.radius_bounds[0])
                        .outerRadius(this.radius_bounds[1]);

        this.parent_elt.selectAll('g>path.chrom-background').transition().duration(1000).attr('d', new_d);

        this._transition_chrom_data();

        this._transition_labels();
    },

    /**
     * Update view scale. This fetches more data if scale is increased.
     */
    update_scale: function(new_scale) {
        // -- Update scale and return if new scale is less than old scale. --

        var old_scale = this.scale;
        this.scale = new_scale;
        if (new_scale <= old_scale) {
            return;
        }

        // -- Scale increased, so render visible data with more detail. --

        var self = this,
            utils = new SVGUtils();

        // Select all chrom data and filter to operate on those that are visible.
        this.parent_elt.selectAll('path.chrom-data').filter(function(d, i) {
            return utils.is_visible(this);
        }).each(function(d, i) {
            // -- Now operating on a single path element representing chromosome data. --

            var path_elt = d3.select(this),
                chrom = path_elt.attr('chrom'),
                chrom_region = self.genome.get_chrom_region(chrom),
                data_manager = self.track.get('data_manager'),
                data_deferred;

            // If can't get more detailed data, return.
            if (!data_manager.can_get_more_detailed_data(chrom_region)) {
                return;
            }

            // -- Get more detailed data. --
            data_deferred = self.track.get('data_manager').get_more_detailed_data(chrom_region, 'Coverage', 0, new_scale);

            // When more data is available, use new data to redraw path.
            $.when(data_deferred).then(function(data) {
                // Remove current data path.
                path_elt.remove();

                // Update data bounds with new data.
                self._update_data_bounds();

                // Find chromosome arc to draw data on.
                var chrom_arc = _.find(self.chroms_layout, function(layout) {
                        return layout.data.chrom === chrom;
                });

                // Add new data path and apply preferences.
                var color = self.get_fill_color();
                self._render_chrom_data(self.parent_elt, chrom_arc, data).style('stroke', color).style('fill', color);
            });
        });

        return self;
    },

    /* ----------------------- Internal Methods ------------------------- */

    /**
     * Transitions chrom data to new values (e.g new radius or data bounds).
     */
    _transition_chrom_data: function() {
        var track = this.track,
            chrom_arcs = this.chroms_layout,
            chrom_data_paths = this.parent_elt.selectAll('g>path.chrom-data'),
            num_paths = chrom_data_paths[0].length;

        if (num_paths > 0) {
            var self = this;
            $.when(track.get('data_manager').get_genome_wide_data(this.genome)).then(function(genome_wide_data) {
                // Map chrom data to path data, filtering out null values.
                var path_data = _.reject( _.map(genome_wide_data, function(chrom_data, i) {
                    var rval = null,
                        path_fn = self._get_path_function(chrom_arcs[i], chrom_data);
                    if (path_fn) {
                        rval = path_fn(chrom_data.data);
                    }
                    return rval;
                }), function(p_data) { return p_data === null; } );

                // Transition each path for data and color.
                var color = track.get('config').get_value('color');
                chrom_data_paths.each(function(path, index) {
                    d3.select(this).transition().duration(1000)
                                   .style('stroke', color).style('fill', color)
                                   .attr('d', path_data[index]);
                });
            });
        }
    },

    /**
     * Transition labels to new values (e.g new radius or data bounds).
     */
    _transition_labels: function() {},

    /**
     * Update data bounds. If there are new_bounds, use them; otherwise use
     * default data bounds.
     */
    _update_data_bounds: function(new_bounds) {
        var old_bounds = this.data_bounds;
        this.data_bounds = new_bounds ||
                           this.get_data_bounds(this.track.get('data_manager').get_genome_wide_data(this.genome));
        this._transition_chrom_data();
    },

    /**
     * Render data as elements attached to svg.
     */
    _render_data: function(svg) {
        var self = this,
            chrom_arcs = this.chroms_layout,
            track = this.track,
            rendered_deferred = $.Deferred();

        // When genome-wide data is available, render data.
        $.when(track.get('data_manager').get_genome_wide_data(this.genome)).then(function(genome_wide_data) {
            // Set bounds.
            self.data_bounds = self.get_data_bounds(genome_wide_data);

            // Set min, max value in config so that they can be adjusted. Make this silent
            // because these attributes are watched for changes and the viz is updated
            // accordingly (set up in initialize). Because we are setting up, we don't want
            // the watch to trigger events here.
            track.get('config').set_value('min_value', self.data_bounds[0], {silent: true});
            track.get('config').set_value('max_value', self.data_bounds[1], {silent: true});

            // Merge chroms layout with data.
            layout_and_data = _.zip(chrom_arcs, genome_wide_data),

            // Render each chromosome's data.
            chroms_data_layout = _.map(layout_and_data, function(chrom_info) {
                var chrom_arc = chrom_info[0],
                    data = chrom_info[1];
                return self._render_chrom_data(svg, chrom_arc, data);
            });

            // Apply prefs to all track data.
            var color = self.get_fill_color();
            self.parent_elt.selectAll('path.chrom-data').style('stroke', color).style('fill', color);

            rendered_deferred.resolve(svg);
        });

        return rendered_deferred;
    },

    /**
     * Render a chromosome data and attach elements to svg.
     */
    _render_chrom_data: function(svg, chrom_arc, data) {},

    /**
     * Returns data for creating a path for the given data using chrom_arc and data bounds.
     */
    _get_path_function: function(chrom_arc, chrom_data) {},

    /**
     * Returns arc layouts for genome's chromosomes/contigs. Arcs are arranged in a circle
     * separated by gaps.
     */
    _chroms_layout: function() {
        // Setup chroms layout using pie.
        var chroms_info = this.genome.get_chroms_info(),
            pie_layout = d3.layout.pie().value(function(d) { return d.len; }).sort(null),
            init_arcs = pie_layout(chroms_info),
            gap_per_chrom = 2 * Math.PI * this.total_gap / chroms_info.length,
            chrom_arcs = _.map(init_arcs, function(arc, index) {
                // For short chroms, endAngle === startAngle.
                var new_endAngle = arc.endAngle - gap_per_chrom;
                arc.endAngle = (new_endAngle > arc.startAngle ? new_endAngle : arc.startAngle);
                return arc;
            });
        return chrom_arcs;
    }
});

/**
 * Render chromosome labels.
 */
var CircsterChromLabelTrackView = CircsterTrackView.extend({

    initialize: function(options) {
        CircsterTrackView.prototype.initialize.call(this, options);
        // Use a single arc for rendering data.
        this.innerRadius = this.radius_bounds[0];
        this.radius_bounds[0] = this.radius_bounds[1];
        this.bg_stroke = '#fff';
        this.bg_fill = '#fff';

        // Minimum arc distance for labels to be applied.
        this.min_arc_len = 0.05;
    },

    /**
     * Render labels.
     */
    _render_data: function(svg) {
        // -- Add chromosome label where it will fit; an alternative labeling mechanism
        // would be nice for small chromosomes. --
        var self = this,
            chrom_arcs = svg.selectAll('g');

        chrom_arcs.selectAll('path')
            .attr('id', function(d) { return 'label-' + d.data.chrom; });

        chrom_arcs.append("svg:text")
            .filter(function(d) {
                return d.endAngle - d.startAngle > self.min_arc_len;
            })
            .attr('text-anchor', 'middle')
          .append("svg:textPath")
            .attr("class", "chrom-label")
            .attr("xlink:href", function(d) { return "#label-" + d.data.chrom; })
            .attr('startOffset', '25%')
            .text(function(d) {
                return d.data.chrom;
            });

        // -- Add ticks to denote chromosome length. --

        /** Returns an array of tick angles and labels, given a chrom arc. */
        var chromArcTicks = function(d) {
            var k = (d.endAngle - d.startAngle) / d.value,
                ticks = d3.range(0, d.value, 25000000).map(function(v, i) {
                    return {
                        radius: self.innerRadius,
                        angle: v * k + d.startAngle,
                        label: i === 0 ? 0 : (i % 3 ? null : self.formatNum(v))
                    };
                });

            // If there are fewer that 4 ticks, label last tick so that at least one non-zero tick is labeled.
            if (ticks.length < 4) {
                ticks[ticks.length-1].label = self.formatNum(
                    Math.round( ( ticks[ticks.length-1].angle - d.startAngle ) / k )
                );
            }

            return ticks;
        };

        /** Rotate and move text as needed. */
        var textTransform = function(d) {
                return d.angle > Math.PI ? "rotate(180)translate(-16)" : null;
        };

        // Filter chroms for only those large enough for display.
        var visibleChroms = _.filter(this.chroms_layout, function(c) { return c.endAngle - c.startAngle > self.min_arc_len; });

        this.drawTicks(this.parent_elt, visibleChroms, chromArcTicks, textTransform);
    }
});
_.extend(CircsterChromLabelTrackView.prototype, UsesTicks);

/**
 * View for quantitative track in Circster.
 */
var CircsterQuantitativeTrackView = CircsterTrackView.extend({

    initialize: function(options) {
        CircsterTrackView.prototype.initialize.call(this, options);

        // When config settings change, update view.
        var track_config = this.track.get('config');
        track_config.get('min_value').on('change:value', this._update_min_max, this);
        track_config.get('max_value').on('change:value', this._update_min_max, this);
        track_config.get('color').on('change:value', this._transition_chrom_data, this);
    },

    /**
     * Update track when min and/or max are changed.
     */
    _update_min_max: function() {
        var track_config = this.track.get('config'),
            new_bounds = [track_config.get_value('min_value'), track_config.get_value('max_value')];
        this._update_data_bounds(new_bounds);

        // FIXME: this works to update tick/text bounds, but there's probably a better way to do this
        // by updating the data itself.
        this.parent_elt.selectAll('.min_max').text(function(d, i) {
            return new_bounds[i];
        });
    },

    /**
     * Returns quantile for an array of numbers.
     */
    _quantile: function(numbers, quantile) {
        numbers.sort(d3.ascending);
        return d3.quantile(numbers, quantile);
    },

    /**
     * Renders quantitative data with the form [x, value] and assumes data is equally spaced across
     * chromosome. Attachs a dict with track and chrom name information to DOM element.
     */
    _render_chrom_data: function(svg, chrom_arc, chrom_data) {
        var path_data = this._get_path_function(chrom_arc, chrom_data);

        if (!path_data) { return null; }

        // There is path data, so render as path.
        var parent = svg.datum(chrom_data.data),
            path = parent.append('path')
                         .attr('class', 'chrom-data')
                         .attr('chrom', chrom_arc.data.chrom)
                         .attr('d', path_data);

        return path;
    },

    /**
     * Returns function for creating a path across the chrom arc.
     */
    _get_path_function: function(chrom_arc, chrom_data) {
        // If no chrom data, return null.
        if (typeof chrom_data === "string" || !chrom_data.data || chrom_data.data.length === 0) {
            return null;
        }

        // Radius scaler.
        var radius = d3.scale.linear()
                       .domain(this.data_bounds)
                       .range(this.radius_bounds)
                       .clamp(true);

        // Scaler for placing data points across arc.
        var angle = d3.scale.linear()
            .domain([0, chrom_data.data.length])
            .range([chrom_arc.startAngle, chrom_arc.endAngle]);

        // Use line generator to create area.
        var line = d3.svg.line.radial()
            .interpolate("linear")
            .radius(function(d) { return radius(d[1]); })
            .angle(function(d, i) { return angle(i); });

        return d3.svg.area.radial()
            .interpolate(line.interpolate())
            .innerRadius(radius(0))
            .outerRadius(line.radius())
            .angle(line.angle());
    },

    /**
     * Render track min, max using ticks.
     */
    render_labels: function() {
        var self = this,
            // Keep counter of visible chroms.
            textTransform = function() {
                return "rotate(90)";
            };

        // FIXME:
        // (1) using min_max class below is needed for _update_min_max, which could be improved.
        // (2) showing config on tick click should be replaced by proper track config icon.

        // Draw min, max on first chrom only.
        var ticks = this.drawTicks(this.parent_elt, [ this.chroms_layout[0] ],
                                   this._data_bounds_ticks_fn(), textTransform, true)
                        .classed('min_max', true);

        // Show config when ticks are clicked on.
        _.each(ticks, function(tick) {
            $(tick).click(function() {
                var view = new config.ConfigSettingCollectionView({
                    collection: self.track.get('config')
                });
                view.render_in_modal('Configure Track');
            });
        });



        /*
        // Filter for visible chroms, then for every third chrom so that labels attached to only every
        // third chrom.
        var visibleChroms = _.filter(this.chroms_layout, function(c) { return c.endAngle - c.startAngle > 0.08; }),
            labeledChroms = _.filter(visibleChroms, function(c, i) { return i % 3 === 0; });
        this.drawTicks(this.parent_elt, labeledChroms, this._data_bounds_ticks_fn(), textTransform, true);
        */
    },

    /**
     * Transition labels to new values (e.g new radius or data bounds).
     */
    _transition_labels: function() {
        // FIXME: (a) pull out function for getting labeled chroms? and (b) function used in transition below
        // is copied from UseTicks mixin, so pull out and make generally available.

        // If there are no data bounds, nothing to transition.
        if (this.data_bounds.length === 0) { return; }

        // Transition labels to new radius bounds.
        var self = this,
            visibleChroms = _.filter(this.chroms_layout, function(c) { return c.endAngle - c.startAngle > 0.08; }),
            labeledChroms = _.filter(visibleChroms, function(c, i) { return i % 3 === 0; }),
            new_data = _.flatten( _.map(labeledChroms, function(c) {
                return self._data_bounds_ticks_fn()(c);
            }));
        this.parent_elt.selectAll('g.tick').data(new_data).transition().attr("transform", function(d) {
            return "rotate(" + (d.angle * 180 / Math.PI - 90) + ")" +
                    "translate(" + d.radius + ",0)";
        });
    },

    /**
     * Get function for locating data bounds ticks.
     */
    _data_bounds_ticks_fn: function() {
        // Closure vars.
        var self = this;
            visibleChroms = 0;

        // Return function for locating ticks based on chrom arc data.
        return function(d) {
            // Set up data to display min, max ticks.
            return [
                {
                    radius: self.radius_bounds[0],
                    angle: d.startAngle,
                    label: self.formatNum(self.data_bounds[0])
                },
                {
                    radius: self.radius_bounds[1],
                    angle: d.startAngle,
                    label: self.formatNum(self.data_bounds[1])
                }
            ];
        };
    },

    /**
     * Returns an array with two values denoting the minimum and maximum
     * values for the track.
     */
    get_data_bounds: function(data) {}

});
_.extend(CircsterQuantitativeTrackView.prototype, UsesTicks);

/**
 * Bigwig track view in Circster.
 */
var CircsterBigWigTrackView = CircsterQuantitativeTrackView.extend({

    get_data_bounds: function(data) {
        // Set max across dataset by extracting all values, flattening them into a
        // single array, and getting third quartile.
        var values = _.flatten( _.map(data, function(d) {
            if (d) {
                // Each data point has the form [position, value], so return all values.
                return _.map(d.data, function(p) {
                    // Null is used for a lack of data; resolve null to 0 for comparison.
                    return parseInt(p[1], 10) || 0;
                });
            }
            else {
                return 0;
            }
        }) );

        // For max, use 98% quantile in attempt to avoid very large values. However, this max may be 0
        // for sparsely populated data, so use max in that case.
        return [ _.min(values), this._quantile(values, 0.98) || _.max(values) ];
    }
});

/**
 * Chromosome interactions track view in Circster.
 */
var CircsterChromInteractionsTrackView = CircsterTrackView.extend({

    render: function() {
        var self = this;

        // When data is ready, render track.
        $.when(self.track.get('data_manager').data_is_ready()).then(function() {
            // When data has been fetched, render track.
            $.when(self.track.get('data_manager').get_genome_wide_data(self.genome)).then(function(genome_wide_data) {
                var chord_data = [],
                    chroms_info = self.genome.get_chroms_info();
                // Convert chromosome data into chord data.
                _.each(genome_wide_data, function(chrom_data, index) {
                    // Map each interaction into chord data.
                    var cur_chrom = chroms_info[index].chrom;
                    var chrom_chord_data = _.map(chrom_data.data, function(datum) {
                        // Each datum is an interaction/chord.
                        var source_angle = self._get_region_angle(cur_chrom, datum[1]),
                            target_angle = self._get_region_angle(datum[3], datum[4]);
                        return {
                            source: {
                                startAngle: source_angle,
                                endAngle: source_angle + 0.01
                            },
                            target: {
                                startAngle: target_angle,
                                endAngle: target_angle + 0.01
                            }
                        };
                    });

                    chord_data = chord_data.concat(chrom_chord_data);
                });

                self.parent_elt.append("g")
                        .attr("class", "chord")
                    .selectAll("path")
                        .data(chord_data)
                    .enter().append("path")
                        .style("fill", self.get_fill_color())
                        .attr("d", d3.svg.chord().radius(self.radius_bounds[0]))
                        .style("opacity", 1);
            });
        });
    },

    update_radius_bounds: function(radius_bounds) {
        this.radius_bounds = radius_bounds;
        this.parent_elt.selectAll("path").transition().attr("d", d3.svg.chord().radius(this.radius_bounds[0]));
    },

    /**
     * Returns radians for a genomic position.
     */
    _get_region_angle: function(chrom, position) {
        // Find chrom angle data
        var chrom_angle_data = _.find(this.chroms_layout, function(chrom_layout) {
            return chrom_layout.data.chrom === chrom;
        });

        // Return angle at position.
        return  chrom_angle_data.endAngle -
                (
                    (chrom_angle_data.endAngle - chrom_angle_data.startAngle) *
                    (chrom_angle_data.data.len - position) / chrom_angle_data.data.len
                );
    }

});

// circster app loader
var Circster = Backbone.View.extend(
{
    initialize: function ()
    {
        // -- Configure visualization --
        var genome = new visualization.Genome(galaxy_config.app.genome),
            vis = new visualization.GenomeVisualization(galaxy_config.app.viz_config);

        // Add Circster-specific config options.
        vis.get('config').add([
            { key: 'arc_dataset_height', label: 'Arc Dataset Height', type: 'int', value: 25, view: 'circster' },
            { key: 'track_gap', label: 'Gap Between Tracks', type: 'int', value: 5, view: 'circster' },
            { key: 'total_gap', label: 'Gap [0-1]', type: 'float', value: 0.4, view: 'circster', hidden: true }
        ]);

        var viz_view = new CircsterView(
            {
                // view pane
                el                  : $('#center .unified-panel-body'),
                genome              : genome,
                model               : vis
            });

        // Render vizualization
        viz_view.render();

        // setup title
        $('#center .unified-panel-header-inner').append(galaxy_config.app.viz_config.title + " " + galaxy_config.app.viz_config.dbkey);

        // setup menu
        var menu = mod_icon_btn.create_icon_buttons_menu([
        {
            icon_class: 'plus-button', title: 'Add tracks', on_click: function()
            {
                visualization.select_datasets(galaxy_config.root + "visualization/list_current_history_datasets", galaxy_config.root + "api/datasets", vis.get('dbkey'), function(tracks)
                {
                    vis.add_tracks(tracks);
                });
            }
        },
        {
            icon_class: 'gear', title: 'Settings', on_click: function()
            {
                var view = new config.ConfigSettingCollectionView({
                    collection: vis.get('config')
                });
                view.render_in_modal('Configure Visualization');
            }
        },
        {
            icon_class: 'disk--arrow', title: 'Save', on_click: function()
            {
                // show saving dialog box
                Galaxy.modal.show({title: "Saving...", body: "progress" });

                // send to server
                $.ajax({
                    url: galaxy_config.root + "visualization/save",
                    type: "POST",
                    dataType: "json",
                    data: {
                        'id'        : vis.get('vis_id'),
                        'title'     : vis.get('title'),
                        'dbkey'     : vis.get('dbkey'),
                        'type'      : 'trackster',
                        'vis_json'  : JSON.stringify(vis)
                    }
                }).success(function(vis_info) {
                    Galaxy.modal.hide();
                    vis.set('vis_id', vis_info.vis_id);
                }).error(function() {
                    // show dialog
                    Galaxy.modal.show({
                        title   : "Could Not Save",
                        body    : "Could not save visualization. Please try again later.",
                        buttons : { "Cancel": function() { Galaxy.modal.hide(); } }
                    });
                });
            }
        },
        {
            icon_class: 'cross-circle', title: 'Close', on_click: function()
            {
                window.location = galaxy_config.root + "visualization/list";
            }
        }], { tooltip_config: { placement: 'bottom' } });

        // add menu
        menu.$el.attr("style", "float: right");
        $("#center .unified-panel-header-inner").append(menu.$el);

        // manual tooltip config because default gravity is S and cannot be changed
        $(".menu-button").tooltip( { placement: 'bottom' } );
    }
});

// Module exports.
return {
    GalaxyApp: Circster
};

});
>>>>>>> afc807ed
<|MERGE_RESOLUTION|>--- conflicted
+++ resolved
@@ -1,1159 +1,2 @@
-<<<<<<< HEAD
-require(["utils/utils","mvc/ui/icon-button","libs/farbtastic"],function(a){a.cssLoadFile("static/style/circster.css")}),define(["libs/underscore","libs/d3","viz/visualization","utils/config"],function(a,b,c,d){var e=Backbone.Model.extend({is_visible:function(a){var b=a.getBoundingClientRect(),c=$("svg")[0].getBoundingClientRect();return b.right<0||b.left>c.right||b.bottom<0||b.top>c.bottom?!1:!0}}),f={drawTicks:function(a,b,c,d,e){var f=a.append("g").selectAll("g").data(b).enter().append("g").selectAll("g").data(c).enter().append("g").attr("class","tick").attr("transform",function(a){return"rotate("+(180*a.angle/Math.PI-90)+")translate("+a.radius+",0)"}),g=[],h=[],i=function(a){return a.angle>Math.PI?"end":null};return e?(g=[0,0,0,-4],h=[4,0,"",".35em"],i=null):(g=[1,0,4,0],h=[0,4,".35em",""]),f.append("line").attr("x1",g[0]).attr("y1",g[1]).attr("x2",g[2]).attr("y1",g[3]).style("stroke","#000"),f.append("text").attr("x",h[0]).attr("y",h[1]).attr("dx",h[2]).attr("dy",h[3]).attr("text-anchor",i).attr("transform",d).text(function(a){return a.label})},formatNum:function(a,b){if(void 0===b&&(b=2),null===a)return null;var c=null;if(Math.abs(a)<1)c=a.toPrecision(b);else{var d=Math.round(a.toPrecision(b));a=Math.abs(a),1e3>a?c=d:1e6>a?c=Math.round((d/1e3).toPrecision(3)).toFixed(0)+"K":1e9>a&&(c=Math.round((d/1e6).toPrecision(3)).toFixed(0)+"M")}return c}},g=Backbone.Model.extend({}),h=Backbone.View.extend({className:"circster",initialize:function(a){this.genome=a.genome,this.label_arc_height=50,this.scale=1,this.circular_views=null,this.chords_views=null,this.model.get("drawables").on("add",this.add_track,this),this.model.get("drawables").on("remove",this.remove_track,this);var b=this.model.get("config");b.get("arc_dataset_height").on("change:value",this.update_track_bounds,this),b.get("track_gap").on("change:value",this.update_track_bounds,this)},get_circular_tracks:function(){return this.model.get("drawables").filter(function(a){return"DiagonalHeatmapTrack"!==a.get("track_type")})},get_chord_tracks:function(){return this.model.get("drawables").filter(function(a){return"DiagonalHeatmapTrack"===a.get("track_type")})},get_tracks_bounds:function(){var c=this.get_circular_tracks(),d=this.model.get("config").get_value("arc_dataset_height"),e=this.model.get("config").get_value("track_gap"),f=Math.min(this.$el.width(),this.$el.height())-20,g=f/2-c.length*(d+e)+e-this.label_arc_height,h=b.range(g,f/2,d+e);return a.map(h,function(a){return[a,a+d]})},render:function(){var a=this,c=a.$el.width(),d=a.$el.height(),e=this.get_circular_tracks(),f=this.get_chord_tracks(),h=a.model.get("config").get_value("total_gap"),i=this.get_tracks_bounds(),k=b.select(a.$el[0]).append("svg").attr("width",c).attr("height",d).attr("pointer-events","all").append("svg:g").call(b.behavior.zoom().on("zoom",function(){var c=b.event.scale;k.attr("transform","translate("+b.event.translate+") scale("+c+")"),a.scale!==c&&(a.zoom_drag_timeout&&clearTimeout(a.zoom_drag_timeout),a.zoom_drag_timeout=setTimeout(function(){},400))})).attr("transform","translate("+c/2+","+d/2+")").append("svg:g").attr("class","tracks");this.circular_views=e.map(function(b,c){var d=new l({el:k.append("g")[0],track:b,radius_bounds:i[c],genome:a.genome,total_gap:h});return d.render(),d}),this.chords_views=f.map(function(b){var c=new m({el:k.append("g")[0],track:b,radius_bounds:i[0],genome:a.genome,total_gap:h});return c.render(),c});var n=this.circular_views[this.circular_views.length-1].radius_bounds[1],o=[n,n+this.label_arc_height];this.label_track_view=new j({el:k.append("g")[0],track:new g,radius_bounds:o,genome:a.genome,total_gap:h}),this.label_track_view.render()},add_track:function(c){var d=this.model.get("config").get_value("total_gap");if("DiagonalHeatmapTrack"===c.get("track_type")){var e=this.circular_views[0].radius_bounds,f=new m({el:b.select("g.tracks").append("g")[0],track:c,radius_bounds:e,genome:this.genome,total_gap:d});f.render(),this.chords_views.push(f)}else{var g=this.get_tracks_bounds();a.each(this.circular_views,function(a,b){a.update_radius_bounds(g[b])}),a.each(this.chords_views,function(a){a.update_radius_bounds(g[0])});var h=this.circular_views.length,i=new l({el:b.select("g.tracks").append("g")[0],track:c,radius_bounds:g[h],genome:this.genome,total_gap:d});i.render(),this.circular_views.push(i)}},remove_track:function(b,c,d){var e=this.circular_views[d.index];this.circular_views.splice(d.index,1),e.$el.remove();var f=this.get_tracks_bounds();a.each(this.circular_views,function(a,b){a.update_radius_bounds(f[b])})},update_track_bounds:function(){var b=this.get_tracks_bounds();a.each(this.circular_views,function(a,c){a.update_radius_bounds(b[c])}),a.each(this.chords_views,function(a){a.update_radius_bounds(b[0])})}}),i=Backbone.View.extend({tagName:"g",initialize:function(a){this.bg_stroke="#ddd",this.loading_bg_fill="#ffc",this.bg_fill="#ddd",this.total_gap=a.total_gap,this.track=a.track,this.radius_bounds=a.radius_bounds,this.genome=a.genome,this.chroms_layout=this._chroms_layout(),this.data_bounds=[],this.scale=1,this.parent_elt=b.select(this.$el[0])},get_fill_color:function(){var a=this.track.get("config").get_value("block_color");return a||(a=this.track.get("config").get_value("color")),a},render:function(){var a=this.parent_elt,c=this.chroms_layout,d=b.svg.arc().innerRadius(this.radius_bounds[0]).outerRadius(this.radius_bounds[1]),e=a.selectAll("g").data(c).enter().append("svg:g"),f=e.append("path").attr("d",d).attr("class","chrom-background").style("stroke",this.bg_stroke).style("fill",this.loading_bg_fill);f.append("title").text(function(a){return a.data.chrom});var g=this,h=g.track.get("data_manager"),i=h?h.data_is_ready():!0;$.when(i).then(function(){$.when(g._render_data(a)).then(function(){f.style("fill",g.bg_fill),g.render_labels()})})},render_labels:function(){},update_radius_bounds:function(a){this.radius_bounds=a;var c=b.svg.arc().innerRadius(this.radius_bounds[0]).outerRadius(this.radius_bounds[1]);this.parent_elt.selectAll("g>path.chrom-background").transition().duration(1e3).attr("d",c),this._transition_chrom_data(),this._transition_labels()},update_scale:function(c){var d=this.scale;if(this.scale=c,!(d>=c)){var f=this,g=new e;return this.parent_elt.selectAll("path.chrom-data").filter(function(){return g.is_visible(this)}).each(function(){var d,e=b.select(this),g=e.attr("chrom"),h=f.genome.get_chrom_region(g),i=f.track.get("data_manager");i.can_get_more_detailed_data(h)&&(d=f.track.get("data_manager").get_more_detailed_data(h,"Coverage",0,c),$.when(d).then(function(b){e.remove(),f._update_data_bounds();var c=a.find(f.chroms_layout,function(a){return a.data.chrom===g}),d=f.get_fill_color();f._render_chrom_data(f.parent_elt,c,b).style("stroke",d).style("fill",d)}))}),f}},_transition_chrom_data:function(){var c=this.track,d=this.chroms_layout,e=this.parent_elt.selectAll("g>path.chrom-data"),f=e[0].length;if(f>0){var g=this;$.when(c.get("data_manager").get_genome_wide_data(this.genome)).then(function(f){var h=a.reject(a.map(f,function(a,b){var c=null,e=g._get_path_function(d[b],a);return e&&(c=e(a.data)),c}),function(a){return null===a}),i=c.get("config").get_value("color");e.each(function(a,c){b.select(this).transition().duration(1e3).style("stroke",i).style("fill",i).attr("d",h[c])})})}},_transition_labels:function(){},_update_data_bounds:function(a){this.data_bounds;this.data_bounds=a||this.get_data_bounds(this.track.get("data_manager").get_genome_wide_data(this.genome)),this._transition_chrom_data()},_render_data:function(b){var c=this,d=this.chroms_layout,e=this.track,f=$.Deferred();return $.when(e.get("data_manager").get_genome_wide_data(this.genome)).then(function(g){c.data_bounds=c.get_data_bounds(g),e.get("config").set_value("min_value",c.data_bounds[0],{silent:!0}),e.get("config").set_value("max_value",c.data_bounds[1],{silent:!0}),layout_and_data=a.zip(d,g),chroms_data_layout=a.map(layout_and_data,function(a){var d=a[0],e=a[1];return c._render_chrom_data(b,d,e)});var h=c.get_fill_color();c.parent_elt.selectAll("path.chrom-data").style("stroke",h).style("fill",h),f.resolve(b)}),f},_render_chrom_data:function(){},_get_path_function:function(){},_chroms_layout:function(){var c=this.genome.get_chroms_info(),d=b.layout.pie().value(function(a){return a.len}).sort(null),e=d(c),f=2*Math.PI*this.total_gap/c.length,g=a.map(e,function(a){var b=a.endAngle-f;return a.endAngle=b>a.startAngle?b:a.startAngle,a});return g}}),j=i.extend({initialize:function(a){i.prototype.initialize.call(this,a),this.innerRadius=this.radius_bounds[0],this.radius_bounds[0]=this.radius_bounds[1],this.bg_stroke="#fff",this.bg_fill="#fff",this.min_arc_len=.05},_render_data:function(c){var d=this,e=c.selectAll("g");e.selectAll("path").attr("id",function(a){return"label-"+a.data.chrom}),e.append("svg:text").filter(function(a){return a.endAngle-a.startAngle>d.min_arc_len}).attr("text-anchor","middle").append("svg:textPath").attr("class","chrom-label").attr("xlink:href",function(a){return"#label-"+a.data.chrom}).attr("startOffset","25%").text(function(a){return a.data.chrom});var f=function(a){var c=(a.endAngle-a.startAngle)/a.value,e=b.range(0,a.value,25e6).map(function(b,e){return{radius:d.innerRadius,angle:b*c+a.startAngle,label:0===e?0:e%3?null:d.formatNum(b)}});return e.length<4&&(e[e.length-1].label=d.formatNum(Math.round((e[e.length-1].angle-a.startAngle)/c))),e},g=function(a){return a.angle>Math.PI?"rotate(180)translate(-16)":null},h=a.filter(this.chroms_layout,function(a){return a.endAngle-a.startAngle>d.min_arc_len});this.drawTicks(this.parent_elt,h,f,g)}});a.extend(j.prototype,f);var k=i.extend({initialize:function(a){i.prototype.initialize.call(this,a);var b=this.track.get("config");b.get("min_value").on("change:value",this._update_min_max,this),b.get("max_value").on("change:value",this._update_min_max,this),b.get("color").on("change:value",this._transition_chrom_data,this)},_update_min_max:function(){var a=this.track.get("config"),b=[a.get_value("min_value"),a.get_value("max_value")];this._update_data_bounds(b),this.parent_elt.selectAll(".min_max").text(function(a,c){return b[c]})},_quantile:function(a,c){return a.sort(b.ascending),b.quantile(a,c)},_render_chrom_data:function(a,b,c){var d=this._get_path_function(b,c);if(!d)return null;var e=a.datum(c.data),f=e.append("path").attr("class","chrom-data").attr("chrom",b.data.chrom).attr("d",d);return f},_get_path_function:function(a,c){if("string"==typeof c||!c.data||0===c.data.length)return null;var d=b.scale.linear().domain(this.data_bounds).range(this.radius_bounds).clamp(!0),e=b.scale.linear().domain([0,c.data.length]).range([a.startAngle,a.endAngle]),f=b.svg.line.radial().interpolate("linear").radius(function(a){return d(a[1])}).angle(function(a,b){return e(b)});return b.svg.area.radial().interpolate(f.interpolate()).innerRadius(d(0)).outerRadius(f.radius()).angle(f.angle())},render_labels:function(){var b=this,c=function(){return"rotate(90)"},e=this.drawTicks(this.parent_elt,[this.chroms_layout[0]],this._data_bounds_ticks_fn(),c,!0).classed("min_max",!0);a.each(e,function(a){$(a).click(function(){var a=new d.ConfigSettingCollectionView({collection:b.track.get("config")});a.render_in_modal("Configure Track")})})},_transition_labels:function(){if(0!==this.data_bounds.length){var b=this,c=a.filter(this.chroms_layout,function(a){return a.endAngle-a.startAngle>.08}),d=a.filter(c,function(a,b){return b%3===0}),e=a.flatten(a.map(d,function(a){return b._data_bounds_ticks_fn()(a)}));this.parent_elt.selectAll("g.tick").data(e).transition().attr("transform",function(a){return"rotate("+(180*a.angle/Math.PI-90)+")translate("+a.radius+",0)"})}},_data_bounds_ticks_fn:function(){var a=this;return visibleChroms=0,function(b){return[{radius:a.radius_bounds[0],angle:b.startAngle,label:a.formatNum(a.data_bounds[0])},{radius:a.radius_bounds[1],angle:b.startAngle,label:a.formatNum(a.data_bounds[1])}]}},get_data_bounds:function(){}});a.extend(k.prototype,f);var l=k.extend({get_data_bounds:function(b){var c=a.flatten(a.map(b,function(b){return b?a.map(b.data,function(a){return parseInt(a[1],10)||0}):0}));return[a.min(c),this._quantile(c,.98)||a.max(c)]}}),m=i.extend({render:function(){var c=this;$.when(c.track.get("data_manager").data_is_ready()).then(function(){$.when(c.track.get("data_manager").get_genome_wide_data(c.genome)).then(function(d){var e=[],f=c.genome.get_chroms_info();a.each(d,function(b,d){var g=f[d].chrom,h=a.map(b.data,function(a){var b=c._get_region_angle(g,a[1]),d=c._get_region_angle(a[3],a[4]);return{source:{startAngle:b,endAngle:b+.01},target:{startAngle:d,endAngle:d+.01}}});e=e.concat(h)}),c.parent_elt.append("g").attr("class","chord").selectAll("path").data(e).enter().append("path").style("fill",c.get_fill_color()).attr("d",b.svg.chord().radius(c.radius_bounds[0])).style("opacity",1)})})},update_radius_bounds:function(a){this.radius_bounds=a,this.parent_elt.selectAll("path").transition().attr("d",b.svg.chord().radius(this.radius_bounds[0]))},_get_region_angle:function(b,c){var d=a.find(this.chroms_layout,function(a){return a.data.chrom===b});return d.endAngle-(d.endAngle-d.startAngle)*(d.data.len-c)/d.data.len}}),n=Backbone.View.extend({initialize:function(){var a=new c.Genome(galaxy_config.app.genome),b=new c.GenomeVisualization(galaxy_config.app.viz_config);b.get("config").add([{key:"arc_dataset_height",label:"Arc Dataset Height",type:"int",value:25,view:"circster"},{key:"track_gap",label:"Gap Between Tracks",type:"int",value:5,view:"circster"},{key:"total_gap",label:"Gap [0-1]",type:"float",value:.4,view:"circster",hidden:!0}]);var e=new h({el:$("#center .unified-panel-body"),genome:a,model:b});e.render(),$("#center .unified-panel-header-inner").append(galaxy_config.app.viz_config.title+" "+galaxy_config.app.viz_config.dbkey);var f=mod_icon_btn.create_icon_buttons_menu([{icon_class:"plus-button",title:"Add tracks",on_click:function(){c.select_datasets(galaxy_config.root+"visualization/list_current_history_datasets",galaxy_config.root+"api/datasets",b.get("dbkey"),function(a){b.add_tracks(a)})}},{icon_class:"gear",title:"Settings",on_click:function(){var a=new d.ConfigSettingCollectionView({collection:b.get("config")});a.render_in_modal("Configure Visualization")}},{icon_class:"disk--arrow",title:"Save",on_click:function(){Galaxy.modal.show({title:"Saving...",body:"progress"}),$.ajax({url:galaxy_config.root+"visualization/save",type:"POST",dataType:"json",data:{id:b.get("vis_id"),title:b.get("title"),dbkey:b.get("dbkey"),type:"trackster",vis_json:JSON.stringify(b)}}).success(function(a){Galaxy.modal.hide(),b.set("vis_id",a.vis_id)}).error(function(){Galaxy.modal.show({title:"Could Not Save",body:"Could not save visualization. Please try again later.",buttons:{Cancel:function(){Galaxy.modal.hide()}}})})}},{icon_class:"cross-circle",title:"Close",on_click:function(){window.location=galaxy_config.root+"visualization/list"}}],{tooltip_config:{placement:"bottom"}});f.$el.attr("style","float: right"),$("#center .unified-panel-header-inner").append(f.$el),$(".menu-button").tooltip({placement:"bottom"})}});return{GalaxyApp:n}});
-//# sourceMappingURL=../../maps/viz/circster.js.map
-=======
-// load required libraries
-require([
-    'utils/utils',
-], function(mod_utils)
-{
-    // load css
-    mod_utils.cssLoadFile("static/style/circster.css");
-});
-
-define([
-    "libs/underscore",
-    "libs/d3",
-    "viz/visualization",
-    "utils/config",
-    'mvc/ui/icon-button',
-    'libs/farbtastic'
-], function(_, d3, visualization, config, mod_icon_btn) {
-
-/**
- * Utility class for working with SVG.
- */
-var SVGUtils = Backbone.Model.extend({
-
-    /**
-     * Returns true if element is visible.
-     */
-    is_visible: function(svg_elt, svg) {
-        var eltBRect = svg_elt.getBoundingClientRect(),
-            svgBRect = $('svg')[0].getBoundingClientRect();
-
-        if (// To the left of screen?
-            eltBRect.right < 0 ||
-            // To the right of screen?
-            eltBRect.left > svgBRect.right ||
-            // Above screen?
-            eltBRect.bottom < 0 ||
-            // Below screen?
-            eltBRect.top > svgBRect.bottom) {
-            return false;
-        }
-        return true;
-    }
-});
-
-/**
- * Mixin for using ticks.
- */
-var UsesTicks = {
-    drawTicks: function(parent_elt, data, dataHandler, textTransform, horizontal) {
-        // Set up group elements for chroms and for each tick.
-        var ticks = parent_elt.append("g")
-                        .selectAll("g")
-                            .data(data)
-                        .enter().append("g")
-                        .selectAll("g")
-                            .data(dataHandler)
-                        .enter().append("g")
-                            .attr("class", "tick")
-                            .attr("transform", function(d) {
-                                return "rotate(" + (d.angle * 180 / Math.PI - 90) + ")" +
-                                        "translate(" + d.radius + ",0)";
-                            });
-
-        // Add line + text for ticks.
-        var tick_coords = [],
-            text_coords = [],
-            text_anchor = function(d) {
-                return d.angle > Math.PI ? "end" : null;
-            };
-        if (horizontal) {
-            tick_coords = [0, 0, 0, -4];
-            text_coords = [4, 0, "", ".35em"];
-            text_anchor = null;
-        }
-        else {
-            tick_coords = [1, 0, 4, 0];
-            text_coords = [0, 4, ".35em", ""];
-
-        }
-
-        ticks.append("line")
-             .attr("x1", tick_coords[0])
-             .attr("y1", tick_coords[1])
-             .attr("x2", tick_coords[2])
-             .attr("y1", tick_coords[3])
-             .style("stroke", "#000");
-
-        return ticks.append("text")
-                    .attr("x", text_coords[0])
-                    .attr("y", text_coords[1])
-                    .attr("dx", text_coords[2])
-                    .attr("dy", text_coords[3])
-                    .attr("text-anchor", text_anchor)
-                    .attr("transform", textTransform)
-                    .text(function(d) { return d.label; });
-    },
-
-    /**
-     * Format number for display at a tick.
-     */
-    formatNum: function(num, sigDigits) {
-        // Use default of 2 sig. digits.
-        if (sigDigits === undefined)
-            sigDigits = 2;
-
-        // Verify input number
-        if (num === null)
-            return null;
-
-        // Calculate return value
-        var rval = null;
-        if (Math.abs(num) < 1) {
-            rval = num.toPrecision(sigDigits);
-        }
-        else {
-            // Use round to turn string from toPrecision() back into a number.
-            var roundedNum = Math.round(num.toPrecision(sigDigits));
-
-            // Use abbreviations.
-            num = Math.abs(num);
-            if (num < 1000) {
-                rval = roundedNum;
-            }
-            else if (num < 1000000) {
-                // Use K.
-                rval = Math.round((roundedNum/1000).toPrecision(3)).toFixed(0) + 'K';
-            }
-            else if (num < 1000000000) {
-                // Use M.
-                rval = Math.round((roundedNum/1000000).toPrecision(3)).toFixed(0) + 'M';
-            }
-        }
-
-        return rval;
-    }
-};
-
-/**
- * A label track.
- */
-var CircsterLabelTrack = Backbone.Model.extend({});
-
-/**
- * Renders a full circster visualization.
- */
-var CircsterView = Backbone.View.extend({
-    className: 'circster',
-
-    initialize: function(options) {
-        this.genome = options.genome;
-        this.label_arc_height = 50;
-        this.scale = 1;
-        this.circular_views = null;
-        this.chords_views = null;
-
-        // When tracks added to/removed from model, update view.
-        this.model.get('drawables').on('add', this.add_track, this);
-        this.model.get('drawables').on('remove', this.remove_track, this);
-
-        // When config settings change, update view.
-        var vis_config = this.model.get('config');
-        vis_config.get('arc_dataset_height').on('change:value', this.update_track_bounds, this);
-        vis_config.get('track_gap').on('change:value', this.update_track_bounds, this);
-    },
-
-    // HACKs: using track_type for circular/chord distinction in the functions below for now.
-
-    /**
-     * Returns tracks to be rendered using circular view.
-     */
-    get_circular_tracks: function() {
-        return this.model.get('drawables').filter(function(track) {
-            return track.get('track_type') !== 'DiagonalHeatmapTrack';
-        });
-    },
-
-    /**
-     * Returns tracks to be rendered using chords view.
-     */
-    get_chord_tracks: function() {
-        return this.model.get('drawables').filter(function(track) {
-            return track.get('track_type') === 'DiagonalHeatmapTrack';
-        });
-    },
-
-    /**
-     * Returns a list of circular tracks' radius bounds.
-     */
-    get_tracks_bounds: function() {
-        var circular_tracks = this.get_circular_tracks(),
-            dataset_arc_height = this.model.get('config').get_value('arc_dataset_height'),
-            track_gap = this.model.get('config').get_value('track_gap'),
-            // Subtract 20 to make sure chrom labels are on screen.
-            min_dimension = Math.min(this.$el.width(), this.$el.height()) - 20,
-            // Compute radius start based on model, will be centered
-            // and fit entirely inside element by default.
-            radius_start = min_dimension / 2 -
-                            circular_tracks.length * (dataset_arc_height + track_gap) +
-                            // Add track_gap back in because no gap is needed for last track.
-                            track_gap -
-                            this.label_arc_height,
-
-            // Compute range of track starting radii.
-            tracks_start_radii = d3.range(radius_start, min_dimension / 2, dataset_arc_height + track_gap);
-
-        // Map from track start to bounds.
-        var self = this;
-        return _.map(tracks_start_radii, function(radius) {
-            return [radius, radius + dataset_arc_height];
-        });
-    },
-
-    /**
-     * Renders circular tracks, chord tracks, and label tracks.
-     */
-    render: function() {
-        var self = this,
-            width = self.$el.width(),
-            height = self.$el.height(),
-            circular_tracks = this.get_circular_tracks(),
-            chords_tracks = this.get_chord_tracks(),
-            total_gap = self.model.get('config').get_value('total_gap'),
-            tracks_bounds = this.get_tracks_bounds(),
-
-            // Set up SVG element.
-            svg = d3.select(self.$el[0])
-              .append("svg")
-                .attr("width", width)
-                .attr("height", height)
-                .attr("pointer-events", "all")
-              // Set up zooming, dragging.
-              .append('svg:g')
-                .call(d3.behavior.zoom().on('zoom', function() {
-                    // Do zoom, drag.
-                    var scale = d3.event.scale;
-                    svg.attr("transform",
-                      "translate(" + d3.event.translate + ")" +
-                      " scale(" + scale + ")");
-
-                    // Propagate scale changes to views.
-                    if (self.scale !== scale) {
-                        // Use timeout to wait for zooming/dragging to stop before rendering more detail.
-                        if (self.zoom_drag_timeout) {
-                            clearTimeout(self.zoom_drag_timeout);
-                        }
-                        self.zoom_drag_timeout = setTimeout(function() {
-                            // Render more detail in tracks' visible elements.
-                            // FIXME: do not do this right now; it is not fully implemented--e.g. data bounds
-                            // are not updated when new data is fetched--and fetching more detailed quantitative
-                            // data is not that useful.
-                            /*
-                            _.each(self.circular_views, function(view) {
-                                view.update_scale(scale);
-                            });
-                            */
-                        }, 400);
-                    }
-                }))
-                .attr("transform", "translate(" + width / 2 + "," + height / 2 + ")")
-              .append('svg:g').attr('class', 'tracks');
-
-        // -- Render circular tracks. --
-
-        // Create a view for each track in the visualization and render.
-        this.circular_views = circular_tracks.map(function(track, index) {
-            var view = new CircsterBigWigTrackView({
-                    el: svg.append('g')[0],
-                    track: track,
-                    radius_bounds: tracks_bounds[index],
-                    genome: self.genome,
-                    total_gap: total_gap
-                });
-
-            view.render();
-
-            return view;
-        });
-
-        // -- Render chords tracks. --
-
-        this.chords_views = chords_tracks.map(function(track) {
-            var view = new CircsterChromInteractionsTrackView({
-                el: svg.append('g')[0],
-                track: track,
-                radius_bounds: tracks_bounds[0],
-                genome: self.genome,
-                total_gap: total_gap
-            });
-
-            view.render();
-
-            return view;
-        });
-
-        // -- Render label track. --
-
-        // Track bounds are:
-        // (a) outer radius of last circular track;
-        // (b)
-        var outermost_radius = this.circular_views[this.circular_views.length-1].radius_bounds[1],
-            track_bounds = [
-                outermost_radius,
-                outermost_radius + this.label_arc_height
-            ];
-        this.label_track_view = new CircsterChromLabelTrackView({
-            el: svg.append('g')[0],
-            track: new CircsterLabelTrack(),
-            radius_bounds: track_bounds,
-            genome: self.genome,
-            total_gap: total_gap
-        });
-
-        this.label_track_view.render();
-    },
-
-    /**
-     * Render a single track on the outside of the current visualization.
-     */
-    add_track: function(new_track) {
-        var total_gap = this.model.get('config').get_value('total_gap');
-
-        if (new_track.get('track_type') === 'DiagonalHeatmapTrack') {
-            // Added chords track.
-            var innermost_radius_bounds = this.circular_views[0].radius_bounds,
-                new_view = new CircsterChromInteractionsTrackView({
-                    el: d3.select('g.tracks').append('g')[0],
-                    track: new_track,
-                    radius_bounds: innermost_radius_bounds,
-                    genome: this.genome,
-                    total_gap: total_gap
-                });
-                new_view.render();
-                this.chords_views.push(new_view);
-        }
-        else {
-            // Added circular track.
-
-            // Recompute and update circular track bounds.
-            var new_track_bounds = this.get_tracks_bounds();
-            _.each(this.circular_views, function(track_view, i) {
-                track_view.update_radius_bounds(new_track_bounds[i]);
-            });
-
-            // Update chords tracks.
-            _.each(this.chords_views, function(track_view) {
-                track_view.update_radius_bounds(new_track_bounds[0]);
-            });
-
-            // Render new track.
-            var track_index = this.circular_views.length,
-                track_view = new CircsterBigWigTrackView({
-                    el: d3.select('g.tracks').append('g')[0],
-                    track: new_track,
-                    radius_bounds: new_track_bounds[track_index],
-                    genome: this.genome,
-                    total_gap: total_gap
-                });
-            track_view.render();
-            this.circular_views.push(track_view);
-
-            // Update label track.
-            /*
-            FIXME: should never have to update label track because vis always expands to fit area
-            within label track.
-            var track_bounds = new_track_bounds[ new_track_bounds.length-1 ];
-            track_bounds[1] = track_bounds[0];
-            this.label_track_view.update_radius_bounds(track_bounds);
-            */
-        }
-    },
-
-    /**
-     * Remove a track from the view.
-     */
-    remove_track: function(track, tracks, options) {
-        // -- Remove track from view. --
-        var track_view = this.circular_views[options.index];
-        this.circular_views.splice(options.index, 1);
-        track_view.$el.remove();
-
-        // Recompute and update track bounds.
-        var new_track_bounds = this.get_tracks_bounds();
-        _.each(this.circular_views, function(track_view, i) {
-            track_view.update_radius_bounds(new_track_bounds[i]);
-        });
-    },
-
-    update_track_bounds: function() {
-        // Recompute and update track bounds.
-        var new_track_bounds = this.get_tracks_bounds();
-        _.each(this.circular_views, function(track_view, i) {
-            track_view.update_radius_bounds(new_track_bounds[i]);
-        });
-
-        // Update chords tracks.
-        _.each(this.chords_views, function(track_view) {
-            track_view.update_radius_bounds(new_track_bounds[0]);
-        });
-
-    }
-});
-
-/**
- * Renders a track in a Circster visualization.
- */
-var CircsterTrackView = Backbone.View.extend({
-    tagName: 'g',
-
-    /* ----------------------- Public Methods ------------------------- */
-
-    initialize: function(options) {
-        this.bg_stroke = '#ddd';
-        // Fill color when loading data.
-        this.loading_bg_fill = '#ffc';
-        // Fill color when data has been loaded.
-        this.bg_fill = '#ddd';
-        this.total_gap = options.total_gap;
-        this.track = options.track;
-        this.radius_bounds = options.radius_bounds;
-        this.genome = options.genome;
-        this.chroms_layout = this._chroms_layout();
-        this.data_bounds = [];
-        this.scale = 1;
-        this.parent_elt = d3.select(this.$el[0]);
-    },
-
-    /**
-     * Get fill color from config.
-     */
-    get_fill_color: function() {
-        var color = this.track.get('config').get_value('block_color');
-        if (!color) { color = this.track.get('config').get_value('color'); }
-        return color;
-    },
-
-    /**
-     * Render track's data by adding SVG elements to parent.
-     */
-    render: function() {
-        // -- Create track group element. --
-        var track_parent_elt = this.parent_elt;
-
-        // -- Render background arcs. --
-        var genome_arcs = this.chroms_layout,
-            arc_gen = d3.svg.arc()
-                        .innerRadius(this.radius_bounds[0])
-                        .outerRadius(this.radius_bounds[1]),
-
-            // Attach data to group element.
-            chroms_elts = track_parent_elt.selectAll('g')
-                .data(genome_arcs).enter().append('svg:g'),
-
-            // Draw chrom arcs/paths.
-            chroms_paths = chroms_elts.append('path')
-                .attr("d", arc_gen)
-                .attr('class', 'chrom-background')
-                .style("stroke", this.bg_stroke)
-                .style("fill",  this.loading_bg_fill);
-
-            // Append titles to paths.
-            chroms_paths.append("title").text(function(d) { return d.data.chrom; });
-
-        // -- Render track data and, when track data is rendered, apply preferences and update chrom_elts fill. --
-
-        var self = this,
-            data_manager = self.track.get('data_manager'),
-            // If track has a data manager, get deferred that resolves when data is ready.
-            data_ready_deferred = (data_manager ? data_manager.data_is_ready() : true );
-
-        // When data is ready, render track.
-        $.when(data_ready_deferred).then(function() {
-            $.when(self._render_data(track_parent_elt)).then(function() {
-                chroms_paths.style("fill", self.bg_fill);
-
-                // Render labels after data is available so that data attributes are available.
-                self.render_labels();
-            });
-        });
-    },
-
-    /**
-     * Render track labels.
-     */
-    render_labels: function() {},
-
-    /**
-     * Update radius bounds.
-     */
-    update_radius_bounds: function(radius_bounds) {
-        // Update bounds.
-        this.radius_bounds = radius_bounds;
-
-        // -- Update background arcs. --
-        var new_d = d3.svg.arc()
-                        .innerRadius(this.radius_bounds[0])
-                        .outerRadius(this.radius_bounds[1]);
-
-        this.parent_elt.selectAll('g>path.chrom-background').transition().duration(1000).attr('d', new_d);
-
-        this._transition_chrom_data();
-
-        this._transition_labels();
-    },
-
-    /**
-     * Update view scale. This fetches more data if scale is increased.
-     */
-    update_scale: function(new_scale) {
-        // -- Update scale and return if new scale is less than old scale. --
-
-        var old_scale = this.scale;
-        this.scale = new_scale;
-        if (new_scale <= old_scale) {
-            return;
-        }
-
-        // -- Scale increased, so render visible data with more detail. --
-
-        var self = this,
-            utils = new SVGUtils();
-
-        // Select all chrom data and filter to operate on those that are visible.
-        this.parent_elt.selectAll('path.chrom-data').filter(function(d, i) {
-            return utils.is_visible(this);
-        }).each(function(d, i) {
-            // -- Now operating on a single path element representing chromosome data. --
-
-            var path_elt = d3.select(this),
-                chrom = path_elt.attr('chrom'),
-                chrom_region = self.genome.get_chrom_region(chrom),
-                data_manager = self.track.get('data_manager'),
-                data_deferred;
-
-            // If can't get more detailed data, return.
-            if (!data_manager.can_get_more_detailed_data(chrom_region)) {
-                return;
-            }
-
-            // -- Get more detailed data. --
-            data_deferred = self.track.get('data_manager').get_more_detailed_data(chrom_region, 'Coverage', 0, new_scale);
-
-            // When more data is available, use new data to redraw path.
-            $.when(data_deferred).then(function(data) {
-                // Remove current data path.
-                path_elt.remove();
-
-                // Update data bounds with new data.
-                self._update_data_bounds();
-
-                // Find chromosome arc to draw data on.
-                var chrom_arc = _.find(self.chroms_layout, function(layout) {
-                        return layout.data.chrom === chrom;
-                });
-
-                // Add new data path and apply preferences.
-                var color = self.get_fill_color();
-                self._render_chrom_data(self.parent_elt, chrom_arc, data).style('stroke', color).style('fill', color);
-            });
-        });
-
-        return self;
-    },
-
-    /* ----------------------- Internal Methods ------------------------- */
-
-    /**
-     * Transitions chrom data to new values (e.g new radius or data bounds).
-     */
-    _transition_chrom_data: function() {
-        var track = this.track,
-            chrom_arcs = this.chroms_layout,
-            chrom_data_paths = this.parent_elt.selectAll('g>path.chrom-data'),
-            num_paths = chrom_data_paths[0].length;
-
-        if (num_paths > 0) {
-            var self = this;
-            $.when(track.get('data_manager').get_genome_wide_data(this.genome)).then(function(genome_wide_data) {
-                // Map chrom data to path data, filtering out null values.
-                var path_data = _.reject( _.map(genome_wide_data, function(chrom_data, i) {
-                    var rval = null,
-                        path_fn = self._get_path_function(chrom_arcs[i], chrom_data);
-                    if (path_fn) {
-                        rval = path_fn(chrom_data.data);
-                    }
-                    return rval;
-                }), function(p_data) { return p_data === null; } );
-
-                // Transition each path for data and color.
-                var color = track.get('config').get_value('color');
-                chrom_data_paths.each(function(path, index) {
-                    d3.select(this).transition().duration(1000)
-                                   .style('stroke', color).style('fill', color)
-                                   .attr('d', path_data[index]);
-                });
-            });
-        }
-    },
-
-    /**
-     * Transition labels to new values (e.g new radius or data bounds).
-     */
-    _transition_labels: function() {},
-
-    /**
-     * Update data bounds. If there are new_bounds, use them; otherwise use
-     * default data bounds.
-     */
-    _update_data_bounds: function(new_bounds) {
-        var old_bounds = this.data_bounds;
-        this.data_bounds = new_bounds ||
-                           this.get_data_bounds(this.track.get('data_manager').get_genome_wide_data(this.genome));
-        this._transition_chrom_data();
-    },
-
-    /**
-     * Render data as elements attached to svg.
-     */
-    _render_data: function(svg) {
-        var self = this,
-            chrom_arcs = this.chroms_layout,
-            track = this.track,
-            rendered_deferred = $.Deferred();
-
-        // When genome-wide data is available, render data.
-        $.when(track.get('data_manager').get_genome_wide_data(this.genome)).then(function(genome_wide_data) {
-            // Set bounds.
-            self.data_bounds = self.get_data_bounds(genome_wide_data);
-
-            // Set min, max value in config so that they can be adjusted. Make this silent
-            // because these attributes are watched for changes and the viz is updated
-            // accordingly (set up in initialize). Because we are setting up, we don't want
-            // the watch to trigger events here.
-            track.get('config').set_value('min_value', self.data_bounds[0], {silent: true});
-            track.get('config').set_value('max_value', self.data_bounds[1], {silent: true});
-
-            // Merge chroms layout with data.
-            layout_and_data = _.zip(chrom_arcs, genome_wide_data),
-
-            // Render each chromosome's data.
-            chroms_data_layout = _.map(layout_and_data, function(chrom_info) {
-                var chrom_arc = chrom_info[0],
-                    data = chrom_info[1];
-                return self._render_chrom_data(svg, chrom_arc, data);
-            });
-
-            // Apply prefs to all track data.
-            var color = self.get_fill_color();
-            self.parent_elt.selectAll('path.chrom-data').style('stroke', color).style('fill', color);
-
-            rendered_deferred.resolve(svg);
-        });
-
-        return rendered_deferred;
-    },
-
-    /**
-     * Render a chromosome data and attach elements to svg.
-     */
-    _render_chrom_data: function(svg, chrom_arc, data) {},
-
-    /**
-     * Returns data for creating a path for the given data using chrom_arc and data bounds.
-     */
-    _get_path_function: function(chrom_arc, chrom_data) {},
-
-    /**
-     * Returns arc layouts for genome's chromosomes/contigs. Arcs are arranged in a circle
-     * separated by gaps.
-     */
-    _chroms_layout: function() {
-        // Setup chroms layout using pie.
-        var chroms_info = this.genome.get_chroms_info(),
-            pie_layout = d3.layout.pie().value(function(d) { return d.len; }).sort(null),
-            init_arcs = pie_layout(chroms_info),
-            gap_per_chrom = 2 * Math.PI * this.total_gap / chroms_info.length,
-            chrom_arcs = _.map(init_arcs, function(arc, index) {
-                // For short chroms, endAngle === startAngle.
-                var new_endAngle = arc.endAngle - gap_per_chrom;
-                arc.endAngle = (new_endAngle > arc.startAngle ? new_endAngle : arc.startAngle);
-                return arc;
-            });
-        return chrom_arcs;
-    }
-});
-
-/**
- * Render chromosome labels.
- */
-var CircsterChromLabelTrackView = CircsterTrackView.extend({
-
-    initialize: function(options) {
-        CircsterTrackView.prototype.initialize.call(this, options);
-        // Use a single arc for rendering data.
-        this.innerRadius = this.radius_bounds[0];
-        this.radius_bounds[0] = this.radius_bounds[1];
-        this.bg_stroke = '#fff';
-        this.bg_fill = '#fff';
-
-        // Minimum arc distance for labels to be applied.
-        this.min_arc_len = 0.05;
-    },
-
-    /**
-     * Render labels.
-     */
-    _render_data: function(svg) {
-        // -- Add chromosome label where it will fit; an alternative labeling mechanism
-        // would be nice for small chromosomes. --
-        var self = this,
-            chrom_arcs = svg.selectAll('g');
-
-        chrom_arcs.selectAll('path')
-            .attr('id', function(d) { return 'label-' + d.data.chrom; });
-
-        chrom_arcs.append("svg:text")
-            .filter(function(d) {
-                return d.endAngle - d.startAngle > self.min_arc_len;
-            })
-            .attr('text-anchor', 'middle')
-          .append("svg:textPath")
-            .attr("class", "chrom-label")
-            .attr("xlink:href", function(d) { return "#label-" + d.data.chrom; })
-            .attr('startOffset', '25%')
-            .text(function(d) {
-                return d.data.chrom;
-            });
-
-        // -- Add ticks to denote chromosome length. --
-
-        /** Returns an array of tick angles and labels, given a chrom arc. */
-        var chromArcTicks = function(d) {
-            var k = (d.endAngle - d.startAngle) / d.value,
-                ticks = d3.range(0, d.value, 25000000).map(function(v, i) {
-                    return {
-                        radius: self.innerRadius,
-                        angle: v * k + d.startAngle,
-                        label: i === 0 ? 0 : (i % 3 ? null : self.formatNum(v))
-                    };
-                });
-
-            // If there are fewer that 4 ticks, label last tick so that at least one non-zero tick is labeled.
-            if (ticks.length < 4) {
-                ticks[ticks.length-1].label = self.formatNum(
-                    Math.round( ( ticks[ticks.length-1].angle - d.startAngle ) / k )
-                );
-            }
-
-            return ticks;
-        };
-
-        /** Rotate and move text as needed. */
-        var textTransform = function(d) {
-                return d.angle > Math.PI ? "rotate(180)translate(-16)" : null;
-        };
-
-        // Filter chroms for only those large enough for display.
-        var visibleChroms = _.filter(this.chroms_layout, function(c) { return c.endAngle - c.startAngle > self.min_arc_len; });
-
-        this.drawTicks(this.parent_elt, visibleChroms, chromArcTicks, textTransform);
-    }
-});
-_.extend(CircsterChromLabelTrackView.prototype, UsesTicks);
-
-/**
- * View for quantitative track in Circster.
- */
-var CircsterQuantitativeTrackView = CircsterTrackView.extend({
-
-    initialize: function(options) {
-        CircsterTrackView.prototype.initialize.call(this, options);
-
-        // When config settings change, update view.
-        var track_config = this.track.get('config');
-        track_config.get('min_value').on('change:value', this._update_min_max, this);
-        track_config.get('max_value').on('change:value', this._update_min_max, this);
-        track_config.get('color').on('change:value', this._transition_chrom_data, this);
-    },
-
-    /**
-     * Update track when min and/or max are changed.
-     */
-    _update_min_max: function() {
-        var track_config = this.track.get('config'),
-            new_bounds = [track_config.get_value('min_value'), track_config.get_value('max_value')];
-        this._update_data_bounds(new_bounds);
-
-        // FIXME: this works to update tick/text bounds, but there's probably a better way to do this
-        // by updating the data itself.
-        this.parent_elt.selectAll('.min_max').text(function(d, i) {
-            return new_bounds[i];
-        });
-    },
-
-    /**
-     * Returns quantile for an array of numbers.
-     */
-    _quantile: function(numbers, quantile) {
-        numbers.sort(d3.ascending);
-        return d3.quantile(numbers, quantile);
-    },
-
-    /**
-     * Renders quantitative data with the form [x, value] and assumes data is equally spaced across
-     * chromosome. Attachs a dict with track and chrom name information to DOM element.
-     */
-    _render_chrom_data: function(svg, chrom_arc, chrom_data) {
-        var path_data = this._get_path_function(chrom_arc, chrom_data);
-
-        if (!path_data) { return null; }
-
-        // There is path data, so render as path.
-        var parent = svg.datum(chrom_data.data),
-            path = parent.append('path')
-                         .attr('class', 'chrom-data')
-                         .attr('chrom', chrom_arc.data.chrom)
-                         .attr('d', path_data);
-
-        return path;
-    },
-
-    /**
-     * Returns function for creating a path across the chrom arc.
-     */
-    _get_path_function: function(chrom_arc, chrom_data) {
-        // If no chrom data, return null.
-        if (typeof chrom_data === "string" || !chrom_data.data || chrom_data.data.length === 0) {
-            return null;
-        }
-
-        // Radius scaler.
-        var radius = d3.scale.linear()
-                       .domain(this.data_bounds)
-                       .range(this.radius_bounds)
-                       .clamp(true);
-
-        // Scaler for placing data points across arc.
-        var angle = d3.scale.linear()
-            .domain([0, chrom_data.data.length])
-            .range([chrom_arc.startAngle, chrom_arc.endAngle]);
-
-        // Use line generator to create area.
-        var line = d3.svg.line.radial()
-            .interpolate("linear")
-            .radius(function(d) { return radius(d[1]); })
-            .angle(function(d, i) { return angle(i); });
-
-        return d3.svg.area.radial()
-            .interpolate(line.interpolate())
-            .innerRadius(radius(0))
-            .outerRadius(line.radius())
-            .angle(line.angle());
-    },
-
-    /**
-     * Render track min, max using ticks.
-     */
-    render_labels: function() {
-        var self = this,
-            // Keep counter of visible chroms.
-            textTransform = function() {
-                return "rotate(90)";
-            };
-
-        // FIXME:
-        // (1) using min_max class below is needed for _update_min_max, which could be improved.
-        // (2) showing config on tick click should be replaced by proper track config icon.
-
-        // Draw min, max on first chrom only.
-        var ticks = this.drawTicks(this.parent_elt, [ this.chroms_layout[0] ],
-                                   this._data_bounds_ticks_fn(), textTransform, true)
-                        .classed('min_max', true);
-
-        // Show config when ticks are clicked on.
-        _.each(ticks, function(tick) {
-            $(tick).click(function() {
-                var view = new config.ConfigSettingCollectionView({
-                    collection: self.track.get('config')
-                });
-                view.render_in_modal('Configure Track');
-            });
-        });
-
-
-
-        /*
-        // Filter for visible chroms, then for every third chrom so that labels attached to only every
-        // third chrom.
-        var visibleChroms = _.filter(this.chroms_layout, function(c) { return c.endAngle - c.startAngle > 0.08; }),
-            labeledChroms = _.filter(visibleChroms, function(c, i) { return i % 3 === 0; });
-        this.drawTicks(this.parent_elt, labeledChroms, this._data_bounds_ticks_fn(), textTransform, true);
-        */
-    },
-
-    /**
-     * Transition labels to new values (e.g new radius or data bounds).
-     */
-    _transition_labels: function() {
-        // FIXME: (a) pull out function for getting labeled chroms? and (b) function used in transition below
-        // is copied from UseTicks mixin, so pull out and make generally available.
-
-        // If there are no data bounds, nothing to transition.
-        if (this.data_bounds.length === 0) { return; }
-
-        // Transition labels to new radius bounds.
-        var self = this,
-            visibleChroms = _.filter(this.chroms_layout, function(c) { return c.endAngle - c.startAngle > 0.08; }),
-            labeledChroms = _.filter(visibleChroms, function(c, i) { return i % 3 === 0; }),
-            new_data = _.flatten( _.map(labeledChroms, function(c) {
-                return self._data_bounds_ticks_fn()(c);
-            }));
-        this.parent_elt.selectAll('g.tick').data(new_data).transition().attr("transform", function(d) {
-            return "rotate(" + (d.angle * 180 / Math.PI - 90) + ")" +
-                    "translate(" + d.radius + ",0)";
-        });
-    },
-
-    /**
-     * Get function for locating data bounds ticks.
-     */
-    _data_bounds_ticks_fn: function() {
-        // Closure vars.
-        var self = this;
-            visibleChroms = 0;
-
-        // Return function for locating ticks based on chrom arc data.
-        return function(d) {
-            // Set up data to display min, max ticks.
-            return [
-                {
-                    radius: self.radius_bounds[0],
-                    angle: d.startAngle,
-                    label: self.formatNum(self.data_bounds[0])
-                },
-                {
-                    radius: self.radius_bounds[1],
-                    angle: d.startAngle,
-                    label: self.formatNum(self.data_bounds[1])
-                }
-            ];
-        };
-    },
-
-    /**
-     * Returns an array with two values denoting the minimum and maximum
-     * values for the track.
-     */
-    get_data_bounds: function(data) {}
-
-});
-_.extend(CircsterQuantitativeTrackView.prototype, UsesTicks);
-
-/**
- * Bigwig track view in Circster.
- */
-var CircsterBigWigTrackView = CircsterQuantitativeTrackView.extend({
-
-    get_data_bounds: function(data) {
-        // Set max across dataset by extracting all values, flattening them into a
-        // single array, and getting third quartile.
-        var values = _.flatten( _.map(data, function(d) {
-            if (d) {
-                // Each data point has the form [position, value], so return all values.
-                return _.map(d.data, function(p) {
-                    // Null is used for a lack of data; resolve null to 0 for comparison.
-                    return parseInt(p[1], 10) || 0;
-                });
-            }
-            else {
-                return 0;
-            }
-        }) );
-
-        // For max, use 98% quantile in attempt to avoid very large values. However, this max may be 0
-        // for sparsely populated data, so use max in that case.
-        return [ _.min(values), this._quantile(values, 0.98) || _.max(values) ];
-    }
-});
-
-/**
- * Chromosome interactions track view in Circster.
- */
-var CircsterChromInteractionsTrackView = CircsterTrackView.extend({
-
-    render: function() {
-        var self = this;
-
-        // When data is ready, render track.
-        $.when(self.track.get('data_manager').data_is_ready()).then(function() {
-            // When data has been fetched, render track.
-            $.when(self.track.get('data_manager').get_genome_wide_data(self.genome)).then(function(genome_wide_data) {
-                var chord_data = [],
-                    chroms_info = self.genome.get_chroms_info();
-                // Convert chromosome data into chord data.
-                _.each(genome_wide_data, function(chrom_data, index) {
-                    // Map each interaction into chord data.
-                    var cur_chrom = chroms_info[index].chrom;
-                    var chrom_chord_data = _.map(chrom_data.data, function(datum) {
-                        // Each datum is an interaction/chord.
-                        var source_angle = self._get_region_angle(cur_chrom, datum[1]),
-                            target_angle = self._get_region_angle(datum[3], datum[4]);
-                        return {
-                            source: {
-                                startAngle: source_angle,
-                                endAngle: source_angle + 0.01
-                            },
-                            target: {
-                                startAngle: target_angle,
-                                endAngle: target_angle + 0.01
-                            }
-                        };
-                    });
-
-                    chord_data = chord_data.concat(chrom_chord_data);
-                });
-
-                self.parent_elt.append("g")
-                        .attr("class", "chord")
-                    .selectAll("path")
-                        .data(chord_data)
-                    .enter().append("path")
-                        .style("fill", self.get_fill_color())
-                        .attr("d", d3.svg.chord().radius(self.radius_bounds[0]))
-                        .style("opacity", 1);
-            });
-        });
-    },
-
-    update_radius_bounds: function(radius_bounds) {
-        this.radius_bounds = radius_bounds;
-        this.parent_elt.selectAll("path").transition().attr("d", d3.svg.chord().radius(this.radius_bounds[0]));
-    },
-
-    /**
-     * Returns radians for a genomic position.
-     */
-    _get_region_angle: function(chrom, position) {
-        // Find chrom angle data
-        var chrom_angle_data = _.find(this.chroms_layout, function(chrom_layout) {
-            return chrom_layout.data.chrom === chrom;
-        });
-
-        // Return angle at position.
-        return  chrom_angle_data.endAngle -
-                (
-                    (chrom_angle_data.endAngle - chrom_angle_data.startAngle) *
-                    (chrom_angle_data.data.len - position) / chrom_angle_data.data.len
-                );
-    }
-
-});
-
-// circster app loader
-var Circster = Backbone.View.extend(
-{
-    initialize: function ()
-    {
-        // -- Configure visualization --
-        var genome = new visualization.Genome(galaxy_config.app.genome),
-            vis = new visualization.GenomeVisualization(galaxy_config.app.viz_config);
-
-        // Add Circster-specific config options.
-        vis.get('config').add([
-            { key: 'arc_dataset_height', label: 'Arc Dataset Height', type: 'int', value: 25, view: 'circster' },
-            { key: 'track_gap', label: 'Gap Between Tracks', type: 'int', value: 5, view: 'circster' },
-            { key: 'total_gap', label: 'Gap [0-1]', type: 'float', value: 0.4, view: 'circster', hidden: true }
-        ]);
-
-        var viz_view = new CircsterView(
-            {
-                // view pane
-                el                  : $('#center .unified-panel-body'),
-                genome              : genome,
-                model               : vis
-            });
-
-        // Render vizualization
-        viz_view.render();
-
-        // setup title
-        $('#center .unified-panel-header-inner').append(galaxy_config.app.viz_config.title + " " + galaxy_config.app.viz_config.dbkey);
-
-        // setup menu
-        var menu = mod_icon_btn.create_icon_buttons_menu([
-        {
-            icon_class: 'plus-button', title: 'Add tracks', on_click: function()
-            {
-                visualization.select_datasets(galaxy_config.root + "visualization/list_current_history_datasets", galaxy_config.root + "api/datasets", vis.get('dbkey'), function(tracks)
-                {
-                    vis.add_tracks(tracks);
-                });
-            }
-        },
-        {
-            icon_class: 'gear', title: 'Settings', on_click: function()
-            {
-                var view = new config.ConfigSettingCollectionView({
-                    collection: vis.get('config')
-                });
-                view.render_in_modal('Configure Visualization');
-            }
-        },
-        {
-            icon_class: 'disk--arrow', title: 'Save', on_click: function()
-            {
-                // show saving dialog box
-                Galaxy.modal.show({title: "Saving...", body: "progress" });
-
-                // send to server
-                $.ajax({
-                    url: galaxy_config.root + "visualization/save",
-                    type: "POST",
-                    dataType: "json",
-                    data: {
-                        'id'        : vis.get('vis_id'),
-                        'title'     : vis.get('title'),
-                        'dbkey'     : vis.get('dbkey'),
-                        'type'      : 'trackster',
-                        'vis_json'  : JSON.stringify(vis)
-                    }
-                }).success(function(vis_info) {
-                    Galaxy.modal.hide();
-                    vis.set('vis_id', vis_info.vis_id);
-                }).error(function() {
-                    // show dialog
-                    Galaxy.modal.show({
-                        title   : "Could Not Save",
-                        body    : "Could not save visualization. Please try again later.",
-                        buttons : { "Cancel": function() { Galaxy.modal.hide(); } }
-                    });
-                });
-            }
-        },
-        {
-            icon_class: 'cross-circle', title: 'Close', on_click: function()
-            {
-                window.location = galaxy_config.root + "visualization/list";
-            }
-        }], { tooltip_config: { placement: 'bottom' } });
-
-        // add menu
-        menu.$el.attr("style", "float: right");
-        $("#center .unified-panel-header-inner").append(menu.$el);
-
-        // manual tooltip config because default gravity is S and cannot be changed
-        $(".menu-button").tooltip( { placement: 'bottom' } );
-    }
-});
-
-// Module exports.
-return {
-    GalaxyApp: Circster
-};
-
-});
->>>>>>> afc807ed
+require(["utils/utils"],function(a){a.cssLoadFile("static/style/circster.css")}),define(["libs/underscore","libs/d3","viz/visualization","utils/config","mvc/ui/icon-button","libs/farbtastic"],function(a,b,c,d,e){var f=Backbone.Model.extend({is_visible:function(a){var b=a.getBoundingClientRect(),c=$("svg")[0].getBoundingClientRect();return b.right<0||b.left>c.right||b.bottom<0||b.top>c.bottom?!1:!0}}),g={drawTicks:function(a,b,c,d,e){var f=a.append("g").selectAll("g").data(b).enter().append("g").selectAll("g").data(c).enter().append("g").attr("class","tick").attr("transform",function(a){return"rotate("+(180*a.angle/Math.PI-90)+")translate("+a.radius+",0)"}),g=[],h=[],i=function(a){return a.angle>Math.PI?"end":null};return e?(g=[0,0,0,-4],h=[4,0,"",".35em"],i=null):(g=[1,0,4,0],h=[0,4,".35em",""]),f.append("line").attr("x1",g[0]).attr("y1",g[1]).attr("x2",g[2]).attr("y1",g[3]).style("stroke","#000"),f.append("text").attr("x",h[0]).attr("y",h[1]).attr("dx",h[2]).attr("dy",h[3]).attr("text-anchor",i).attr("transform",d).text(function(a){return a.label})},formatNum:function(a,b){if(void 0===b&&(b=2),null===a)return null;var c=null;if(Math.abs(a)<1)c=a.toPrecision(b);else{var d=Math.round(a.toPrecision(b));a=Math.abs(a),1e3>a?c=d:1e6>a?c=Math.round((d/1e3).toPrecision(3)).toFixed(0)+"K":1e9>a&&(c=Math.round((d/1e6).toPrecision(3)).toFixed(0)+"M")}return c}},h=Backbone.Model.extend({}),i=Backbone.View.extend({className:"circster",initialize:function(a){this.genome=a.genome,this.label_arc_height=50,this.scale=1,this.circular_views=null,this.chords_views=null,this.model.get("drawables").on("add",this.add_track,this),this.model.get("drawables").on("remove",this.remove_track,this);var b=this.model.get("config");b.get("arc_dataset_height").on("change:value",this.update_track_bounds,this),b.get("track_gap").on("change:value",this.update_track_bounds,this)},get_circular_tracks:function(){return this.model.get("drawables").filter(function(a){return"DiagonalHeatmapTrack"!==a.get("track_type")})},get_chord_tracks:function(){return this.model.get("drawables").filter(function(a){return"DiagonalHeatmapTrack"===a.get("track_type")})},get_tracks_bounds:function(){var c=this.get_circular_tracks(),d=this.model.get("config").get_value("arc_dataset_height"),e=this.model.get("config").get_value("track_gap"),f=Math.min(this.$el.width(),this.$el.height())-20,g=f/2-c.length*(d+e)+e-this.label_arc_height,h=b.range(g,f/2,d+e);return a.map(h,function(a){return[a,a+d]})},render:function(){var a=this,c=a.$el.width(),d=a.$el.height(),e=this.get_circular_tracks(),f=this.get_chord_tracks(),g=a.model.get("config").get_value("total_gap"),i=this.get_tracks_bounds(),j=b.select(a.$el[0]).append("svg").attr("width",c).attr("height",d).attr("pointer-events","all").append("svg:g").call(b.behavior.zoom().on("zoom",function(){var c=b.event.scale;j.attr("transform","translate("+b.event.translate+") scale("+c+")"),a.scale!==c&&(a.zoom_drag_timeout&&clearTimeout(a.zoom_drag_timeout),a.zoom_drag_timeout=setTimeout(function(){},400))})).attr("transform","translate("+c/2+","+d/2+")").append("svg:g").attr("class","tracks");this.circular_views=e.map(function(b,c){var d=new m({el:j.append("g")[0],track:b,radius_bounds:i[c],genome:a.genome,total_gap:g});return d.render(),d}),this.chords_views=f.map(function(b){var c=new n({el:j.append("g")[0],track:b,radius_bounds:i[0],genome:a.genome,total_gap:g});return c.render(),c});var l=this.circular_views[this.circular_views.length-1].radius_bounds[1],o=[l,l+this.label_arc_height];this.label_track_view=new k({el:j.append("g")[0],track:new h,radius_bounds:o,genome:a.genome,total_gap:g}),this.label_track_view.render()},add_track:function(c){var d=this.model.get("config").get_value("total_gap");if("DiagonalHeatmapTrack"===c.get("track_type")){var e=this.circular_views[0].radius_bounds,f=new n({el:b.select("g.tracks").append("g")[0],track:c,radius_bounds:e,genome:this.genome,total_gap:d});f.render(),this.chords_views.push(f)}else{var g=this.get_tracks_bounds();a.each(this.circular_views,function(a,b){a.update_radius_bounds(g[b])}),a.each(this.chords_views,function(a){a.update_radius_bounds(g[0])});var h=this.circular_views.length,i=new m({el:b.select("g.tracks").append("g")[0],track:c,radius_bounds:g[h],genome:this.genome,total_gap:d});i.render(),this.circular_views.push(i)}},remove_track:function(b,c,d){var e=this.circular_views[d.index];this.circular_views.splice(d.index,1),e.$el.remove();var f=this.get_tracks_bounds();a.each(this.circular_views,function(a,b){a.update_radius_bounds(f[b])})},update_track_bounds:function(){var b=this.get_tracks_bounds();a.each(this.circular_views,function(a,c){a.update_radius_bounds(b[c])}),a.each(this.chords_views,function(a){a.update_radius_bounds(b[0])})}}),j=Backbone.View.extend({tagName:"g",initialize:function(a){this.bg_stroke="#ddd",this.loading_bg_fill="#ffc",this.bg_fill="#ddd",this.total_gap=a.total_gap,this.track=a.track,this.radius_bounds=a.radius_bounds,this.genome=a.genome,this.chroms_layout=this._chroms_layout(),this.data_bounds=[],this.scale=1,this.parent_elt=b.select(this.$el[0])},get_fill_color:function(){var a=this.track.get("config").get_value("block_color");return a||(a=this.track.get("config").get_value("color")),a},render:function(){var a=this.parent_elt,c=this.chroms_layout,d=b.svg.arc().innerRadius(this.radius_bounds[0]).outerRadius(this.radius_bounds[1]),e=a.selectAll("g").data(c).enter().append("svg:g"),f=e.append("path").attr("d",d).attr("class","chrom-background").style("stroke",this.bg_stroke).style("fill",this.loading_bg_fill);f.append("title").text(function(a){return a.data.chrom});var g=this,h=g.track.get("data_manager"),i=h?h.data_is_ready():!0;$.when(i).then(function(){$.when(g._render_data(a)).then(function(){f.style("fill",g.bg_fill),g.render_labels()})})},render_labels:function(){},update_radius_bounds:function(a){this.radius_bounds=a;var c=b.svg.arc().innerRadius(this.radius_bounds[0]).outerRadius(this.radius_bounds[1]);this.parent_elt.selectAll("g>path.chrom-background").transition().duration(1e3).attr("d",c),this._transition_chrom_data(),this._transition_labels()},update_scale:function(c){var d=this.scale;if(this.scale=c,!(d>=c)){var e=this,g=new f;return this.parent_elt.selectAll("path.chrom-data").filter(function(){return g.is_visible(this)}).each(function(){var d,f=b.select(this),g=f.attr("chrom"),h=e.genome.get_chrom_region(g),i=e.track.get("data_manager");i.can_get_more_detailed_data(h)&&(d=e.track.get("data_manager").get_more_detailed_data(h,"Coverage",0,c),$.when(d).then(function(b){f.remove(),e._update_data_bounds();var c=a.find(e.chroms_layout,function(a){return a.data.chrom===g}),d=e.get_fill_color();e._render_chrom_data(e.parent_elt,c,b).style("stroke",d).style("fill",d)}))}),e}},_transition_chrom_data:function(){var c=this.track,d=this.chroms_layout,e=this.parent_elt.selectAll("g>path.chrom-data"),f=e[0].length;if(f>0){var g=this;$.when(c.get("data_manager").get_genome_wide_data(this.genome)).then(function(f){var h=a.reject(a.map(f,function(a,b){var c=null,e=g._get_path_function(d[b],a);return e&&(c=e(a.data)),c}),function(a){return null===a}),i=c.get("config").get_value("color");e.each(function(a,c){b.select(this).transition().duration(1e3).style("stroke",i).style("fill",i).attr("d",h[c])})})}},_transition_labels:function(){},_update_data_bounds:function(a){this.data_bounds;this.data_bounds=a||this.get_data_bounds(this.track.get("data_manager").get_genome_wide_data(this.genome)),this._transition_chrom_data()},_render_data:function(b){var c=this,d=this.chroms_layout,e=this.track,f=$.Deferred();return $.when(e.get("data_manager").get_genome_wide_data(this.genome)).then(function(g){c.data_bounds=c.get_data_bounds(g),e.get("config").set_value("min_value",c.data_bounds[0],{silent:!0}),e.get("config").set_value("max_value",c.data_bounds[1],{silent:!0}),layout_and_data=a.zip(d,g),chroms_data_layout=a.map(layout_and_data,function(a){var d=a[0],e=a[1];return c._render_chrom_data(b,d,e)});var h=c.get_fill_color();c.parent_elt.selectAll("path.chrom-data").style("stroke",h).style("fill",h),f.resolve(b)}),f},_render_chrom_data:function(){},_get_path_function:function(){},_chroms_layout:function(){var c=this.genome.get_chroms_info(),d=b.layout.pie().value(function(a){return a.len}).sort(null),e=d(c),f=2*Math.PI*this.total_gap/c.length,g=a.map(e,function(a){var b=a.endAngle-f;return a.endAngle=b>a.startAngle?b:a.startAngle,a});return g}}),k=j.extend({initialize:function(a){j.prototype.initialize.call(this,a),this.innerRadius=this.radius_bounds[0],this.radius_bounds[0]=this.radius_bounds[1],this.bg_stroke="#fff",this.bg_fill="#fff",this.min_arc_len=.05},_render_data:function(c){var d=this,e=c.selectAll("g");e.selectAll("path").attr("id",function(a){return"label-"+a.data.chrom}),e.append("svg:text").filter(function(a){return a.endAngle-a.startAngle>d.min_arc_len}).attr("text-anchor","middle").append("svg:textPath").attr("class","chrom-label").attr("xlink:href",function(a){return"#label-"+a.data.chrom}).attr("startOffset","25%").text(function(a){return a.data.chrom});var f=function(a){var c=(a.endAngle-a.startAngle)/a.value,e=b.range(0,a.value,25e6).map(function(b,e){return{radius:d.innerRadius,angle:b*c+a.startAngle,label:0===e?0:e%3?null:d.formatNum(b)}});return e.length<4&&(e[e.length-1].label=d.formatNum(Math.round((e[e.length-1].angle-a.startAngle)/c))),e},g=function(a){return a.angle>Math.PI?"rotate(180)translate(-16)":null},h=a.filter(this.chroms_layout,function(a){return a.endAngle-a.startAngle>d.min_arc_len});this.drawTicks(this.parent_elt,h,f,g)}});a.extend(k.prototype,g);var l=j.extend({initialize:function(a){j.prototype.initialize.call(this,a);var b=this.track.get("config");b.get("min_value").on("change:value",this._update_min_max,this),b.get("max_value").on("change:value",this._update_min_max,this),b.get("color").on("change:value",this._transition_chrom_data,this)},_update_min_max:function(){var a=this.track.get("config"),b=[a.get_value("min_value"),a.get_value("max_value")];this._update_data_bounds(b),this.parent_elt.selectAll(".min_max").text(function(a,c){return b[c]})},_quantile:function(a,c){return a.sort(b.ascending),b.quantile(a,c)},_render_chrom_data:function(a,b,c){var d=this._get_path_function(b,c);if(!d)return null;var e=a.datum(c.data),f=e.append("path").attr("class","chrom-data").attr("chrom",b.data.chrom).attr("d",d);return f},_get_path_function:function(a,c){if("string"==typeof c||!c.data||0===c.data.length)return null;var d=b.scale.linear().domain(this.data_bounds).range(this.radius_bounds).clamp(!0),e=b.scale.linear().domain([0,c.data.length]).range([a.startAngle,a.endAngle]),f=b.svg.line.radial().interpolate("linear").radius(function(a){return d(a[1])}).angle(function(a,b){return e(b)});return b.svg.area.radial().interpolate(f.interpolate()).innerRadius(d(0)).outerRadius(f.radius()).angle(f.angle())},render_labels:function(){var b=this,c=function(){return"rotate(90)"},e=this.drawTicks(this.parent_elt,[this.chroms_layout[0]],this._data_bounds_ticks_fn(),c,!0).classed("min_max",!0);a.each(e,function(a){$(a).click(function(){var a=new d.ConfigSettingCollectionView({collection:b.track.get("config")});a.render_in_modal("Configure Track")})})},_transition_labels:function(){if(0!==this.data_bounds.length){var b=this,c=a.filter(this.chroms_layout,function(a){return a.endAngle-a.startAngle>.08}),d=a.filter(c,function(a,b){return b%3===0}),e=a.flatten(a.map(d,function(a){return b._data_bounds_ticks_fn()(a)}));this.parent_elt.selectAll("g.tick").data(e).transition().attr("transform",function(a){return"rotate("+(180*a.angle/Math.PI-90)+")translate("+a.radius+",0)"})}},_data_bounds_ticks_fn:function(){var a=this;return visibleChroms=0,function(b){return[{radius:a.radius_bounds[0],angle:b.startAngle,label:a.formatNum(a.data_bounds[0])},{radius:a.radius_bounds[1],angle:b.startAngle,label:a.formatNum(a.data_bounds[1])}]}},get_data_bounds:function(){}});a.extend(l.prototype,g);var m=l.extend({get_data_bounds:function(b){var c=a.flatten(a.map(b,function(b){return b?a.map(b.data,function(a){return parseInt(a[1],10)||0}):0}));return[a.min(c),this._quantile(c,.98)||a.max(c)]}}),n=j.extend({render:function(){var c=this;$.when(c.track.get("data_manager").data_is_ready()).then(function(){$.when(c.track.get("data_manager").get_genome_wide_data(c.genome)).then(function(d){var e=[],f=c.genome.get_chroms_info();a.each(d,function(b,d){var g=f[d].chrom,h=a.map(b.data,function(a){var b=c._get_region_angle(g,a[1]),d=c._get_region_angle(a[3],a[4]);return{source:{startAngle:b,endAngle:b+.01},target:{startAngle:d,endAngle:d+.01}}});e=e.concat(h)}),c.parent_elt.append("g").attr("class","chord").selectAll("path").data(e).enter().append("path").style("fill",c.get_fill_color()).attr("d",b.svg.chord().radius(c.radius_bounds[0])).style("opacity",1)})})},update_radius_bounds:function(a){this.radius_bounds=a,this.parent_elt.selectAll("path").transition().attr("d",b.svg.chord().radius(this.radius_bounds[0]))},_get_region_angle:function(b,c){var d=a.find(this.chroms_layout,function(a){return a.data.chrom===b});return d.endAngle-(d.endAngle-d.startAngle)*(d.data.len-c)/d.data.len}}),o=Backbone.View.extend({initialize:function(){var a=new c.Genome(galaxy_config.app.genome),b=new c.GenomeVisualization(galaxy_config.app.viz_config);b.get("config").add([{key:"arc_dataset_height",label:"Arc Dataset Height",type:"int",value:25,view:"circster"},{key:"track_gap",label:"Gap Between Tracks",type:"int",value:5,view:"circster"},{key:"total_gap",label:"Gap [0-1]",type:"float",value:.4,view:"circster",hidden:!0}]);var f=new i({el:$("#center .unified-panel-body"),genome:a,model:b});f.render(),$("#center .unified-panel-header-inner").append(galaxy_config.app.viz_config.title+" "+galaxy_config.app.viz_config.dbkey);var g=e.create_icon_buttons_menu([{icon_class:"plus-button",title:"Add tracks",on_click:function(){c.select_datasets(galaxy_config.root+"visualization/list_current_history_datasets",galaxy_config.root+"api/datasets",b.get("dbkey"),function(a){b.add_tracks(a)})}},{icon_class:"gear",title:"Settings",on_click:function(){var a=new d.ConfigSettingCollectionView({collection:b.get("config")});a.render_in_modal("Configure Visualization")}},{icon_class:"disk--arrow",title:"Save",on_click:function(){Galaxy.modal.show({title:"Saving...",body:"progress"}),$.ajax({url:galaxy_config.root+"visualization/save",type:"POST",dataType:"json",data:{id:b.get("vis_id"),title:b.get("title"),dbkey:b.get("dbkey"),type:"trackster",vis_json:JSON.stringify(b)}}).success(function(a){Galaxy.modal.hide(),b.set("vis_id",a.vis_id)}).error(function(){Galaxy.modal.show({title:"Could Not Save",body:"Could not save visualization. Please try again later.",buttons:{Cancel:function(){Galaxy.modal.hide()}}})})}},{icon_class:"cross-circle",title:"Close",on_click:function(){window.location=galaxy_config.root+"visualization/list"}}],{tooltip_config:{placement:"bottom"}});g.$el.attr("style","float: right"),$("#center .unified-panel-header-inner").append(g.$el),$(".menu-button").tooltip({placement:"bottom"})}});return{GalaxyApp:o}});
+//# sourceMappingURL=../../maps/viz/circster.js.map