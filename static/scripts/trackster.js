/* Trackster
    2010-2011: James Taylor, Kanwei Li, Jeremy Goecks
*/

/**
 * Draw a dashed line on a canvas using filled rectangles. This function is based on:
 * http://vetruvet.blogspot.com/2010/10/drawing-dashed-lines-on-html5-canvas.html
 * However, that approach uses lines, which don't seem to render as well, so use
 * rectangles instead.
 */
CanvasRenderingContext2D.prototype.dashedLine = function(x1, y1, x2, y2, dashLen) {
    if (dashLen === undefined) { dashLen = 4; }
    var dX = x2 - x1;
    var dY = y2 - y1;
    var dashes = Math.floor(Math.sqrt(dX * dX + dY * dY) / dashLen);
    var dashX = dX / dashes;
    var dashY = dY / dashes;
    var q;
    
    for (q = 0; q < dashes; q++, x1 += dashX, y1 += dashY) {
        if (q % 2 !== 0) {
            continue;
        }
        this.fillRect(x1, y1, dashLen, 1);
    }
};

/**
 * Draw an isosceles triangle that points down.
 */
CanvasRenderingContext2D.prototype.drawDownwardEquilateralTriangle = function(down_vertex_x, down_vertex_y, side_len) {
    // Compute other two points of triangle.
    var 
        x1 = down_vertex_x - side_len/2,
        x2 = down_vertex_x + side_len/2,
        y = down_vertex_y - Math.sqrt( side_len*3/2 );
        
    // Draw and fill.
    this.beginPath();
    this.moveTo(x1, y);
    this.lineTo(x2, y);
    this.lineTo(down_vertex_x, down_vertex_y);
    this.lineTo(x1, y);

    this.strokeStyle = this.fillStyle;
    this.fill();
    this.stroke();
    this.closePath();    
};

/** 
 * Make `element` sortable in parent by dragging `handle` (a selector)
 */
function sortable( element, handle ) {
    element.bind( "drag", { handle: handle, relative: true }, function ( e, d ) {
        var parent = $(this).parent();
        var children = parent.children();
        var i;
        // Determine new position
        for ( i = 0; i < children.length; i++ ) {
            if ( d.offsetY < $(children.get(i)).position().top ) {
                break;
            }
        }
        // If not already in the right place, move. Need 
        // to handle the end specially since we don't have 
        // insert at index
        if ( i === children.length ) {
            if ( this !== children.get( i - 1 ) ) {
                parent.append( this );
            }
        }
        else if ( this !== children.get( i ) ) {
            $(this).insertBefore( children.get( i ) );
        }
    });
}

/**
 * Compute the type of overlap between two regions. They are assumed to be on the same chrom/contig.
 * The overlap is computed relative to the second region; hence, OVERLAP_START indicates that the first
 * region overlaps the start (but not the end) of the second region.
 */
var NO_OVERLAP = 1001, CONTAINS = 1002, OVERLAP_START = 1003, OVERLAP_END = 1004, CONTAINED_BY = 1005;
function compute_overlap(first_region, second_region) {
    var 
        first_start = first_region[0], first_end = first_region[1],
        second_start = second_region[0], second_end = second_region[1],
        overlap;
    if (first_start < second_start) {
        if (first_end < second_start) {
            overlap = NO_OVERLAP;
        }
        else if (first_end <= second_end) {
            overlap = OVERLAP_START;
        }
        else { // first_end > second_end
            overlap = CONTAINS;
        }
    }
    else { // first_start >= second_start
        if (first_start > second_end) {
            overlap = NO_OVERLAP;
        }
        else if (first_end <= second_end) {
            overlap = CONTAINED_BY;
        }
        else {
            overlap = OVERLAP_END;
        }
    }
    
    return overlap;
}

/**
 * Returns true if there is any overlap between regions.
 */
function is_overlap(first_region, second_region) {
    return (compute_overlap(first_region, second_region) !== NO_OVERLAP);
}

/**
 * Calculates step for slider with a given min, max.
 */
function get_slider_step(min, max) {
    var range = max - min;
    return (range <= 1 ? 0.01 : (range <= 1000 ? 1 : 5));
}

/**
 * Init constants & functions used throughout trackster.
 */
var 
    // Drawing constants; track height is (constant) height of track, and feature height is the
    // height of individual features within tracks. Feature height, then, should always be less
    // than track height. 
    DENSE_TRACK_HEIGHT = 10,
    NO_DETAIL_TRACK_HEIGHT = 3,
    SQUISH_TRACK_HEIGHT = 5,
    PACK_TRACK_HEIGHT = 10,
    NO_DETAIL_FEATURE_HEIGHT = 1,
    DENSE_FEATURE_HEIGHT = 1,
    SQUISH_FEATURE_HEIGHT = 3,
    PACK_FEATURE_HEIGHT = 9,
    ERROR_PADDING = 10, // Padding at the top of tracks for error messages
    LABEL_SPACING = 2,
    PACK_SPACING = 5,
    // Minimum width for window for squish to be used.
    MIN_SQUISH_VIEW_WIDTH = 12000,
    
    // Other constants.
    DEFAULT_FONT = "9px Monaco, Lucida Console, monospace",
    DENSITY = 200,
    FEATURE_LEVELS = 10,
    MAX_FEATURE_DEPTH = 100,
    DEFAULT_DATA_QUERY_WAIT = 5000,
    // Maximum number of chromosomes that are selectable at any one time.
    MAX_CHROMS_SELECTABLE = 100,
    CONNECTOR_COLOR = "#ccc",
    DATA_ERROR = "There was an error in indexing this dataset. ",
    DATA_NOCONVERTER = "A converter for this dataset is not installed. Please check your datatypes_conf.xml file.",
    DATA_NONE = "No data for this chrom/contig.",
    DATA_PENDING = "Currently indexing... please wait",
    DATA_CANNOT_RUN_TOOL = "Tool cannot be rerun: ",
    DATA_LOADING = "Loading data...",
    DATA_OK = "Ready for display",
    CACHED_TILES_FEATURE = 10,
    CACHED_TILES_LINE = 5,
    CACHED_DATA = 5,
    DUMMY_CANVAS = document.createElement("canvas"),
    RIGHT_STRAND, LEFT_STRAND;

// Get information for rendering canvas elements.    
if (window.G_vmlCanvasManager) {
    G_vmlCanvasManager.initElement(DUMMY_CANVAS);
}
var 
    CONTEXT = DUMMY_CANVAS.getContext("2d");
CONTEXT.font = DEFAULT_FONT; // To ensure consistent measureText width
var 
    CHAR_WIDTH_PX = CONTEXT.measureText("A").width,
    CHAR_HEIGHT_PX = 9; // Taken from DEFAULT_FONT.
    
var right_img = new Image();
right_img.src = image_path + "/visualization/strand_right.png";
right_img.onload = function() {
    RIGHT_STRAND = CONTEXT.createPattern(right_img, "repeat");
};
var left_img = new Image();
left_img.src = image_path + "/visualization/strand_left.png";
left_img.onload = function() {
    LEFT_STRAND = CONTEXT.createPattern(left_img, "repeat");
};
var right_img_inv = new Image();
right_img_inv.src = image_path + "/visualization/strand_right_inv.png";
right_img_inv.onload = function() {
    RIGHT_STRAND_INV = CONTEXT.createPattern(right_img_inv, "repeat");
};
var left_img_inv = new Image();
left_img_inv.src = image_path + "/visualization/strand_left_inv.png";
left_img_inv.onload = function() {
    LEFT_STRAND_INV = CONTEXT.createPattern(left_img_inv, "repeat");
};

function round_1000(num) {
    return Math.round(num * 1000) / 1000;    
}

/**
 * Generic cache that handles key/value pairs.
 */ 
var Cache = function( num_elements ) {
    this.num_elements = num_elements;
    this.clear();
};
$.extend(Cache.prototype, {
    get: function(key) {
        var index = this.key_ary.indexOf(key);
        if (index !== -1) {
            this.move_key_to_end(key, index);
        }
        return this.obj_cache[key];
    },
    set: function(key, value) {
        if (!this.obj_cache[key]) {
            if (this.key_ary.length >= this.num_elements) {
                // Remove first element
                var deleted_key = this.key_ary.shift();
                delete this.obj_cache[deleted_key];
            }
            this.key_ary.push(key);
        }
        this.obj_cache[key] = value;
        return value;
    },
    // Move key to end of cache. Keys are removed from the front, so moving a key to the end 
    // delays the key's removal.
    move_key_to_end: function(key, index) {
        this.key_ary.splice(index, 1);
        this.key_ary.push(key);
    },
    clear: function() {
        this.obj_cache = {};
        this.key_ary = [];
    },
    // Returns the number of elements in the cache.
    size: function() {
        return this.key_ary.length;
    }
});

/**
 * Data manager for a track.
 */
var DataManager = function(num_elements, track, subset) {
    Cache.call(this, num_elements);
    this.track = track;
    this.subset = (subset !== undefined ? subset : true);
};
$.extend(DataManager.prototype, Cache.prototype, {
    /**
     * Load data from server; returns AJAX object so that use of Deferred is possible.
     */
    load_data: function(chrom, low, high, mode, resolution, extra_params) {
        // Setup data request params.
        var params = {"chrom": chrom, "low": low, "high": high, "mode": mode, 
                      "resolution": resolution, "dataset_id" : this.track.dataset_id, 
                      "hda_ldda": this.track.hda_ldda};
        $.extend(params, extra_params);
        
        // Add track filters to params.
        var filter_names = [];
        for (var i = 0; i < this.track.filters.length; i++) {
            filter_names[filter_names.length] = this.track.filters[i].name;
        }
        params.filter_cols = JSON.stringify(filter_names);
                
        // Do request.
        var manager = this;
        return $.getJSON(this.track.data_url, params, function (result) {
            manager.set_data(low, high, mode, result);
        });
    },
    /**
     * Get data and do callback.
     */
    get_data: function(chrom, low, high, mode, resolution, extra_params) {
        // Debugging:
        //console.log("get_data", low, high, mode);
        /*
        console.log("cache contents:")
        for (var i = 0; i < this.key_ary.length; i++) {
            console.log("\t", this.key_ary[i], this.obj_cache[this.key_ary[i]]);
        }
        */
        
        // Look for key in cache and, if found, do callback.
        var entry = this.get(this.gen_key(low, high, mode));
        if (entry) {
            return entry;
        }

        //
        // If data supports subsetting:
        // Look in cache for data that can be used. Data can be reused if it
        // has the requested data and is not summary tree and has details.
        // TODO: this logic could be improved if the visualization knew whether
        // the data was "index" or "data." Also could slice the data so that
        // only data points in request are returned.
        //
        if (this.subset) {
            var key, split_key, entry_low, entry_high, mode, entry;
            for (var i = 0; i < this.key_ary.length; i++) {
                key = this.key_ary[i];
                split_key = this.split_key(key);
                entry_low = split_key[0];
                entry_high = split_key[1];
            
                if (low >= entry_low && high <= entry_high) {
                    // This track has the range of data needed; check other attributes.
                    entry = this.obj_cache[key];
                    if (entry.dataset_type !== "summary_tree" && entry.extra_info !== "no_detail") {
                        // Data is usable.
                        this.move_key_to_end(key, i);
                        return entry;
                    }
                }
            }
        }
                
        //
        // Load data from server.
        //
        return this.load_data(chrom, low, high, mode, resolution, extra_params);
    },
    set_data: function(low, high, mode, result) {
        //console.log("set_data", low, high, mode, result);
        return this.set(this.gen_key(low, high, mode), result);
    },
    /**
     * Generate key for cache.
     */
    gen_key: function(low, high, mode) {
        var key = low + "_" + high + "_" + mode;
        return key;
    },
    /**
     * Split key from cache into array with format [low, high, mode]
     */
    split_key: function(key) {
        return key.split("_");
    }
});

/**
 * View object manages complete viz view, including tracks and user interactions.
 */
var View = function( container, title, vis_id, dbkey, callback ) {
    this.container = container;
    this.chrom = null;
    this.vis_id = vis_id;
    this.dbkey = dbkey;
    this.title = title;
    this.tracks = [];
    this.label_tracks = [];
    this.max_low = 0;
    this.max_high = 0;
    this.num_tracks = 0;
    this.track_id_counter = 0;
    this.zoom_factor = 3;
    this.min_separation = 30;
    this.has_changes = false;
    this.init( callback );
    this.canvas_manager = new CanvasManager( container.get(0).ownerDocument );
    this.reset();
};
$.extend( View.prototype, {
    init: function( callback ) {
        // Create DOM elements
        var parent_element = this.container,
            view = this;
        // Top container for things that are fixed at the top
        this.top_container = $("<div/>").addClass("top-container").appendTo(parent_element);
        // Content container, primary tracks are contained in here
        this.content_div = $("<div/>").addClass("content").css("position", "relative").appendTo(parent_element);
        // Bottom container for things that are fixed at the bottom
        this.bottom_container = $("<div/>").addClass("bottom-container").appendTo(parent_element);
        // Label track fixed at top 
        this.top_labeltrack = $("<div/>").addClass("top-labeltrack").appendTo(this.top_container);        
        // Viewport for dragging tracks in center    
        this.viewport_container = $("<div/>").addClass("viewport-container").addClass("viewport-container").appendTo(this.content_div);
        // Future overlay?
        this.intro_div = $("<div/>").addClass("intro").text("Select a chrom from the dropdown below").hide(); 
        // Another label track at bottom
        this.nav_labeltrack = $("<div/>").addClass("nav-labeltrack").appendTo(this.bottom_container);
        // Navigation at top
        this.nav_container = $("<div/>").addClass("nav-container").prependTo(this.top_container);
        this.nav = $("<div/>").addClass("nav").appendTo(this.nav_container);
        // Overview (scrollbar and overview plot) at bottom
        this.overview = $("<div/>").addClass("overview").appendTo(this.bottom_container);
        this.overview_viewport = $("<div/>").addClass("overview-viewport").appendTo(this.overview);
        this.overview_close = $("<a href='javascript:void(0);'>Close Overview</a>").addClass("overview-close").hide().appendTo(this.overview_viewport);
        this.overview_highlight = $("<div/>").addClass("overview-highlight").hide().appendTo(this.overview_viewport);
        this.overview_box_background = $("<div/>").addClass("overview-boxback").appendTo(this.overview_viewport);
        this.overview_box = $("<div/>").addClass("overview-box").appendTo(this.overview_viewport);
        this.default_overview_height = this.overview_box.height();
        
        this.nav_controls = $("<div/>").addClass("nav-controls").appendTo(this.nav);
        this.chrom_select = $("<select/>").attr({ "name": "chrom"}).css("width", "15em").addClass("no-autocomplete").append("<option value=''>Loading</option>").appendTo(this.nav_controls);
        var submit_nav = function(e) {
            if (e.type === "focusout" || (e.keyCode || e.which) === 13 || (e.keyCode || e.which) === 27 ) {
                if ((e.keyCode || e.which) !== 27) { // Not escape key
                    view.go_to( $(this).val() );
                }
                $(this).hide();
                $(this).val('');
                view.location_span.show();
                view.chrom_select.show();
            }
        };
        this.nav_input = $("<input/>").addClass("nav-input").hide().bind("keyup focusout", submit_nav).appendTo(this.nav_controls);
        this.location_span = $("<span/>").addClass("location").appendTo(this.nav_controls);
        this.location_span.bind("click", function() {
            view.location_span.hide();
            view.chrom_select.hide();
            view.nav_input.val(view.chrom + ":" + view.low + "-" + view.high);
            view.nav_input.css("display", "inline-block");
            view.nav_input.select();
            view.nav_input.focus();
        });
        if (this.vis_id !== undefined) {
            this.hidden_input = $("<input/>").attr("type", "hidden").val(this.vis_id).appendTo(this.nav_controls);
        }
        this.zo_link = $("<a id='zoom-out' />").click(function() { view.zoom_out(); view.redraw(); }).appendTo(this.nav_controls);
        this.zi_link = $("<a id='zoom-in' />").click(function() { view.zoom_in(); view.redraw(); }).appendTo(this.nav_controls);        
        
        // Get initial set of chroms.
        this.load_chroms({low: 0}, callback);
        this.chrom_select.bind("change", function() {
            view.change_chrom(view.chrom_select.val());
        });
        this.intro_div.show();
                
        /*
        this.content_div.bind("mousewheel", function( e, delta ) {
            if (Math.abs(delta) < 0.5) {
                return;
            }
            if (delta > 0) {
                view.zoom_in(e.pageX, this.viewport_container);
            } else {
                view.zoom_out();
            }
            e.preventDefault();
        });
        */
        
        // Blur tool/filter inputs when user clicks on content div.
        this.content_div.bind("click", function( e ) {
            $(this).find("input").trigger("blur"); 
        });

        // Double clicking zooms in
        this.content_div.bind("dblclick", function( e ) {
            view.zoom_in(e.pageX, this.viewport_container);
        });

        // Dragging the overview box (~ horizontal scroll bar)
        this.overview_box.bind("dragstart", function( e, d ) {
            this.current_x = d.offsetX;
        }).bind("drag", function( e, d ) {
            var delta = d.offsetX - this.current_x;
            this.current_x = d.offsetX;
            var delta_chrom = Math.round(delta / view.viewport_container.width() * (view.max_high - view.max_low) );
            view.move_delta(-delta_chrom);
        });
        
        this.overview_close.bind("click", function() {
            for (var track_id = 0, len = view.tracks.length; track_id < len; track_id++) {
                view.tracks[track_id].is_overview = false;
            }
            $(this).siblings().filter("canvas").remove();
            $(this).parent().css("height", view.overview_box.height());
            view.overview_highlight.hide();
            $(this).hide();
        });
        
        // Dragging in the viewport scrolls
        this.viewport_container.bind( "draginit", function( e, d ) {
            // Disable interaction if started in scrollbar (for webkit)
            if ( e.clientX > view.viewport_container.width() - 16 ) {
                return false;
            }
        }).bind( "dragstart", function( e, d ) {
            d.original_low = view.low;
            d.current_height = e.clientY;
            d.current_x = d.offsetX;
        }).bind( "drag", function( e, d ) {
            var container = $(this);
            var delta = d.offsetX - d.current_x;
            var new_scroll = container.scrollTop() - (e.clientY - d.current_height);
            container.scrollTop(new_scroll);
            d.current_height = e.clientY;
            d.current_x = d.offsetX;
            var delta_chrom = Math.round(delta / view.viewport_container.width() * (view.high - view.low));
            view.move_delta(delta_chrom);
        // Also capture mouse wheel for left/right scrolling
        }).bind( 'mousewheel', function( e, d, dx, dy ) { 
            // Only act on x axis scrolling if we see if, y will be i
            // handled by the browser when the event bubbles up
            if ( dx ) {
                var delta_chrom = Math.round( - dx / view.viewport_container.width() * (view.high - view.low) );
                view.move_delta( delta_chrom );
            }
        });
       
        // Dragging in the top label track allows selecting a region
        // to zoom in 
        this.top_labeltrack.bind( "dragstart", function( e, d ) {
            return $("<div />").css( { 
                "height": view.content_div.height() + view.top_labeltrack.height() 
                            + view.nav_labeltrack.height() + 1, 
                "top": "0px", 
                "position": "absolute", 
                "background-color": "#ccf", 
                "opacity": 0.5, 
                 "z-index": 1000
            } ).appendTo( $(this) );
        }).bind( "drag", function( e, d ) {
            $( d.proxy ).css({ left: Math.min( e.pageX, d.startX ), width: Math.abs( e.pageX - d.startX ) });
            var min = Math.min(e.pageX, d.startX ) - view.container.offset().left,
                max = Math.max(e.pageX, d.startX ) - view.container.offset().left,
                span = (view.high - view.low),
                width = view.viewport_container.width();
            view.update_location( Math.round(min / width * span) + view.low, 
                                  Math.round(max / width * span) + view.low );
        }).bind( "dragend", function( e, d ) {
            var min = Math.min(e.pageX, d.startX),
                max = Math.max(e.pageX, d.startX),
                span = (view.high - view.low),
                width = view.viewport_container.width(),
                old_low = view.low;
            view.low = Math.round(min / width * span) + old_low;
            view.high = Math.round(max / width * span) + old_low;
            $(d.proxy).remove();
            view.redraw();
        });
        
        this.add_label_track( new LabelTrack( this, this.top_labeltrack ) );
        this.add_label_track( new LabelTrack( this, this.nav_labeltrack ) );
        
        $(window).bind("resize", function() { view.resize_window(); });
        $(document).bind("redraw", function() { view.redraw(); });
        
        this.reset();
        $(window).trigger("resize");
    },
    update_location: function(low, high) {
        this.location_span.text( commatize(low) + ' - ' + commatize(high) );
        this.nav_input.val( this.chrom + ':' + commatize(low) + '-' + commatize(high) );
    },
    load_chroms: function(url_parms, callback) {
        url_parms['num'] = MAX_CHROMS_SELECTABLE;
        $.extend( url_parms, (this.vis_id !== undefined ? { vis_id: this.vis_id } : { dbkey: this.dbkey } ) );
        var view = this;
        $.ajax({
            url: chrom_url, 
            data: url_parms,
            dataType: "json",
            success: function (result) {
                // Show error if could not load chroms.
                if (result.chrom_info.length === 0) {
                    alert("Invalid chromosome: " + url_parms.chrom);
                    return;
                }
                
                // Load chroms.
                if (result.reference) {
                    view.add_label_track( new ReferenceTrack(view) );
                }
                view.chrom_data = result.chrom_info;
                var chrom_options = '<option value="">Select Chrom/Contig</option>';
                for (var i = 0, len = view.chrom_data.length; i < len; i++) {
                    var chrom = view.chrom_data[i].chrom;
                    chrom_options += '<option value="' + chrom + '">' + chrom + '</option>';
                }
                if (result.prev_chroms) {
                    chrom_options += '<option value="previous">Previous ' + MAX_CHROMS_SELECTABLE + '</option>';
                }
                if (result.next_chroms) {
                    chrom_options += '<option value="next">Next ' + MAX_CHROMS_SELECTABLE + '</option>';
                }
                view.chrom_select.html(chrom_options);
                if ( callback ) {
                    callback();
                }
                view.chrom_start_index = result.start_index;
            },
            error: function() {
                alert("Could not load chroms for this dbkey:", view.dbkey);
            }
        });
        
    },
    change_chrom: function(chrom, low, high) {
        // Don't do anything if chrom is "None" (hackish but some browsers already have this set), or null/blank
        if (!chrom || chrom === "None") {
            return;
        }
        
        var view = this;
        
        //
        // If user is navigating to previous/next set of chroms, load new chrom set and return.
        //
        if (chrom === "previous") {
            view.load_chroms({low: this.chrom_start_index - MAX_CHROMS_SELECTABLE});
            return;
        }
        if (chrom === "next") {
            view.load_chroms({low: this.chrom_start_index + MAX_CHROMS_SELECTABLE});
            return;
        }
    
        //
        // User is loading a particular chrom. Look first in current set; if not in current set, load new
        // chrom set.
        //
        var found = $.grep(view.chrom_data, function(v, i) {
            return v.chrom === chrom;
        })[0];
        if (found === undefined) {
            // Try to load chrom and then change to chrom.
            view.load_chroms({'chrom': chrom}, function() { view.change_chrom(chrom, low, high); });
            return;
        }
        else {
            // Switching to local chrom.
            if (chrom !== view.chrom) {
                view.chrom = chrom;
                if (!view.chrom) {
                    // No chrom selected
                    view.intro_div.show();
                } else {
                    view.intro_div.hide();
                }
                view.chrom_select.val(view.chrom);
                view.max_high = found.len-1; // -1 because we're using 0-based indexing.
                view.reset();
                view.redraw(true);

                for (var track_id = 0, len = view.tracks.length; track_id < len; track_id++) {
                    var track = view.tracks[track_id];
                    if (track.init) {
                        track.init();
                    }
                }
            }
            if (low !== undefined && high !== undefined) {
                view.low = Math.max(low, 0);
                view.high = Math.min(high, view.max_high);
            }
            view.reset_overview();
            view.redraw();
        }
    },
    go_to: function(str) {
        var view = this,
            new_low, 
            new_high,
            chrom_pos = str.split(":"),
            chrom = chrom_pos[0],
            pos = chrom_pos[1];
        
        if (pos !== undefined) {
            try {
                var pos_split = pos.split("-");
                new_low = parseInt(pos_split[0].replace(/,/g, ""), 10);
                new_high = parseInt(pos_split[1].replace(/,/g, ""), 10);
            } catch (e) {
                return false;
            }
        }
        view.change_chrom(chrom, new_low, new_high);
    },
    move_fraction : function( fraction ) {
        var view = this;
        var span = view.high - view.low;
        this.move_delta( fraction * span );
    },
    move_delta: function(delta_chrom) {
        var view = this;
        var current_chrom_span = view.high - view.low;
        // Check for left and right boundaries
        if (view.low - delta_chrom < view.max_low) {
            view.low = view.max_low;
            view.high = view.max_low + current_chrom_span;
        } else if (view.high - delta_chrom > view.max_high) {
            view.high = view.max_high;
            view.low = view.max_high - current_chrom_span;
        } else {
            view.high -= delta_chrom;
            view.low -= delta_chrom;
        }
        view.redraw();
    },
    add_track: function(track) {
        track.view = this;
        track.track_id = this.track_id_counter;
        this.tracks.push(track);
        if (track.init) { track.init(); }
        track.container_div.attr('id', 'track_' + track.track_id);
        sortable( track.container_div, '.draghandle' );
        this.track_id_counter += 1;
        this.num_tracks += 1;
    },
    add_label_track: function (label_track) {
        label_track.view = this;
        this.label_tracks.push(label_track);
    },
    remove_track: function(track) {
        this.has_changes = true;
        track.container_div.fadeOut('slow', function() { $(this).remove(); });
        delete this.tracks[this.tracks.indexOf(track)];
        this.num_tracks -= 1;
    },
    reset: function() {
        this.low = this.max_low;
        this.high = this.max_high;
        this.viewport_container.find(".yaxislabel").remove();
    },        
    redraw: function(nodraw) {
        var span = this.high - this.low,
            low = this.low,
            high = this.high;
        
        if (low < this.max_low) {
            low = this.max_low;
        }
        if (high > this.max_high) {
            high = this.max_high;
        }
        if (this.high !== 0 && span < this.min_separation) {
            high = low + this.min_separation;
        }
        this.low = Math.floor(low);
        this.high = Math.ceil(high);
        
        // 10^log10(range / DENSITY) Close approximation for browser window, assuming DENSITY = window width
        this.resolution = Math.pow( 10, Math.ceil( Math.log( (this.high - this.low) / 200 ) / Math.LN10 ) );
        this.zoom_res = Math.pow( FEATURE_LEVELS, Math.max(0,Math.ceil( Math.log( this.resolution, FEATURE_LEVELS ) / Math.log(FEATURE_LEVELS) )));
        
        // Overview
        var left_px = ( this.low / (this.max_high - this.max_low) * this.overview_viewport.width() ) || 0;
        var width_px = ( (this.high - this.low)/(this.max_high - this.max_low) * this.overview_viewport.width() ) || 0;
        var min_width_px = 13;
        
        this.overview_box.css({ left: left_px, width: Math.max(min_width_px, width_px) }).show();
        if (width_px < min_width_px) {
            this.overview_box.css("left", left_px - (min_width_px - width_px)/2);
        }
        if (this.overview_highlight) {
            this.overview_highlight.css({ left: left_px, width: width_px });
        }
        
        this.update_location(this.low, this.high);
        if (!nodraw) {
            for (var i = 0, len = this.tracks.length; i < len; i++) {
                if (this.tracks[i] && this.tracks[i].enabled) {
                    this.tracks[i].draw();
                }
            }
            for (i = 0, len = this.label_tracks.length; i < len; i++) {
                this.label_tracks[i].draw();
            }
        }
    },
    zoom_in: function (point, container) {
        if (this.max_high === 0 || this.high - this.low < this.min_separation) {
            return;
        }
        var span = this.high - this.low,
            cur_center = span / 2 + this.low,
            new_half = (span / this.zoom_factor) / 2;
        if (point) {
            cur_center = point / this.viewport_container.width() * (this.high - this.low) + this.low;
        }
        this.low = Math.round(cur_center - new_half);
        this.high = Math.round(cur_center + new_half);
        this.redraw();
    },
    zoom_out: function () {
        if (this.max_high === 0) {
            return;
        }
        var span = this.high - this.low,
            cur_center = span / 2 + this.low,
            new_half = (span * this.zoom_factor) / 2;
        this.low = Math.round(cur_center - new_half);
        this.high = Math.round(cur_center + new_half);
        this.redraw();
    },
    resize_window: function() {
        this.viewport_container.height( this.container.height() - this.top_container.height() - this.bottom_container.height() );
        this.nav_container.width( this.container.width() );
        this.redraw();
    },
    reset_overview: function() {
        this.overview_viewport.find("canvas").remove();
        this.overview_viewport.height(this.default_overview_height);
        this.overview_box.height(this.default_overview_height);
        this.overview_close.hide();
        this.overview_highlight.hide();
    }
});

/**
 * Encapsulation of tools that users can apply to tracks/datasets.
 */
var Tool = function(name, params) {
    this.name = name;
    this.params = params;  
};
$.extend(Tool.prototype, {
    // Returns a dictionary of parameter values; key is parameter name, value
    // is parameter value.
    get_param_values_dict: function() {
        var param_dict = {};
        for (var i = 0; i < this.params.length; i++) {
            var param = this.params[i];
            param_dict[param.name] = param.value;
        }
        return param_dict;
    },
    // Returns an array of parameter values.
    get_param_values: function() {
        var param_values = [];
        for (var i = 0; i < this.params.length; i++) {
            param_values[i] = this.params[i].value;
        }
        return param_values;
    }
});

var NumberToolParameter = function(name, label, min, max, init_value) {
    this.name = name;
    this.label = label;
    this.min = min;
    this.max = max;
    this.value = init_value;
}

// Uses a dictionary to construct a tool object.
var get_tool_from_dict = function(tool_dict) {
    if (obj_length(tool_dict) === 0) {
        return undefined;
    }
    
    // Get tool.
    var tool_name = tool_dict.name;
    var params_dict = tool_dict.params;
    var params = Array();
    for (var i = 0; i < params_dict.length; i++) {
        var param_dict = params_dict[i];
        var 
            name = param_dict.name,
            label = param_dict.label,
            type = param_dict.type,
            min = param_dict.min,
            max = param_dict.max,
            value = param_dict.value;
        params[params.length] = new NumberToolParameter(name, label, min, max, value);
    }
    return new Tool(tool_name, params);
};

/**
 * Filters that enable users to show/hide data points dynamically.
 */
var Filter = function(name, index, value) {
    this.name = name;
    this.index = index;
    this.value = value;
};
/**
 * Number filters have a min, max as well as a low, high; low and high are used 
 */
var NumberFilter = function(name, index) {
    this.name = name;
    // Index into payload to filter.
    this.index = index;
    // Filter low/high. These values are used to filter elements.
    this.low = -Number.MAX_VALUE;
    this.high = Number.MAX_VALUE;
    // Slide min/max. These values are used to set/update slider.
    this.min = Number.MAX_VALUE;
    this.max = -Number.MAX_VALUE;
    // UI Slider element and label that is associated with filter.
    this.slider = null;
    this.slider_label = null;
};
$.extend(NumberFilter.prototype, {
    /** 
     * Returns true if filter can be applied to element.
     */
    applies_to: function(element) {
        if (element.length > this.index) {
            return true;
        }
        return false;
    },
    /**
     * Returns true iff element is in [low, high]; range is inclusive.
     */
    keep: function(element) {
        if ( !this.applies_to( element ) ) {
            // No element to filter on.
            return true;
        }
        return (element[this.index] >= this.low && element[this.index] <= this.high);
    },
    /**
     * Update filter's min and max values based on element's values.
     */
    update_attrs: function(element) {
        var updated = false;
        if (!this.applies_to(element) ) {
            return updated;
        }
        
        // Update filter's min, max based on element values.
        if (element[this.index] < this.min) {
            this.min = Math.floor(element[this.index]);
            updated = true;
        }
        if (element[this.index] > this.max) {
            this.max = Math.ceil(element[this.index]);
            updated = true;
        }
        return updated;
    },
    /**
     * Update filter's slider.
     */
    update_ui_elt: function () {
        var 
            slider_min = this.slider.slider("option", "min"),
            slider_max = this.slider.slider("option", "max");
        if (this.min < slider_min || this.max > slider_max) {
            // Update slider min, max, step.
            this.slider.slider("option", "min", this.min);
            this.slider.slider("option", "max", this.max);
            this.slider.slider("option", "step", get_slider_step(this.min, this.max));
            // Refresh slider:
            // TODO: do we want to keep current values or reset to min/max?
            // Currently we reset values:
            this.slider.slider("option", "values", [this.min, this.max]);
            // To use the current values.
            //var values = this.slider.slider( "option", "values" );
            //this.slider.slider( "option", "values", values );
        }
    }
});

/** 
 * Parse filters dict and return filters.
 */
var get_filters_from_dict = function(filters_dict) {
    var filters = [];
    for (var i = 0; i < filters_dict.length; i++) {
        var filter_dict = filters_dict[i];
        var name = filter_dict.name, type = filter_dict.type, index = filter_dict.index;
        if (type === 'int' || type === 'float') {
            filters[i] = new NumberFilter(name, index);
        } else {
            filters[i] = new Filter(name, index, type);
        }
    }
    return filters;
};

/**
 * Container for track configuration data.
 */
var TrackConfig = function( options ) {
    this.track = options.track;
    this.params = options.params;
    this.values = {}
    if ( options.saved_values ) {
        this.restore_values( options.saved_values );
    }
    this.onchange = options.onchange
}
$.extend( TrackConfig.prototype, {
    restore_values: function( values ) {
        var track_config = this;
        $.each( this.params, function( index, param ) {
            if ( values[ param.key ] !== undefined ) {
                track_config.values[ param.key ] = values[ param.key ];
            } else {
                track_config.values[ param.key ] = param.default_value;
            }
        }); 
    },
    build_form: function() {
        var track_config = this;
        var container = $("<div />");
        $.each( this.params, function( index, param ) {
            if ( ! param.hidden ) {
                var id = 'param_' + index;
                var row = $("<div class='form-row' />").appendTo( container );
                row.append( $('<label />').attr("for", id ).text( param.label + ":" ) );
                if ( param.type === 'bool' ) {
                    row.append( $('<input type="checkbox" />').attr("id", id ).attr("name", id ).attr( 'checked', track_config.values[ param.key ] ) );
                } else if ( param.type === 'color' ) {
                    var value = track_config.values[ param.key ];
                    var input = $('<input />').attr("id", id ).attr("name", id ).val( value );
                    // Color picker in tool tip style float
                    var tip = $( "<div class='tipsy tipsy-north' style='position: absolute;' />" ).hide();
                    // Inner div for padding purposes
                    var tip_inner = $("<div style='background-color: black; padding: 10px;'></div>").appendTo(tip);
                    var farb_container = $("<div/>")
                            .appendTo(tip_inner)
                            .farbtastic( { width: 100, height: 100, callback: input, color: value });
                            
                    // Outer div container input and tip for hover to work
                    $("<div />").append( input ).append( tip ).appendTo( row ).bind( "click", function ( e ) { 
                        tip.css( { 
                            left: $(this).position().left + ( $(input).width() / 2 ) - 60,
                            top: $(this).position().top + $(this.height) 
                            } ).show();
                        $(document).bind( "click.color-picker", function() {
                            tip.hide();
                            $(document).unbind( "click.color-picker" );
                        }); 
                        e.stopPropagation();
                    });
                } else {
                    row.append( $('<input />').attr("id", id ).attr("name", id ).val( track_config.values[ param.key ] ) ); 
                }
            }
        });
        return container;
    },
    update_from_form: function( container ) {
        var track_config = this;
        var changed = false;
        $.each( this.params, function( index, param ) {
            if ( ! param.hidden ) {
                // Parse value from form element
                var id = 'param_' + index;
                var value = container.find( '#' + id ).val();
                if ( param.type === 'float' ) {
                    value = parseFloat( value );
                } else if ( param.type === 'int' ) {
                    value = parseInt( value );
                } else if ( param.type === 'bool' ) {
                    value = container.find( '#' + id ).is( ':checked' );
                } 
                // Save value only if changed
                if ( value !== track_config.values[ param.key ] ) {
                    track_config.values[ param.key ] = value;
                    changed = true;
                }
            }
        });
        if ( changed ) {
            this.onchange();
        }
    }
});

/**
 * Tiles for TiledTracks.
 */
var Tile = function(track, canvas, histo_max) {
    this.track = track;
    this.canvas = canvas;
    this.histo_max = histo_max;
};

/**
 * Tracks are objects can be added to the View. 
 * 
 * Track object hierarchy:
 * Track
 * -> LabelTrack 
 * -> TiledTrack
 * ----> LineTrack
 * ----> ReferenceTrack
 * ----> FeatureTrack
 * -------> ReadTrack
 * -------> ToolDataFeatureTrack
 */
var Track = function(name, view, parent_element, data_url, data_query_wait) {
    //
    // Attribute init.
    //
    this.name = name;
    this.view = view;    
    this.parent_element = parent_element;
    this.data_url = (data_url ? data_url : default_data_url);
    this.data_url_extra_params = {}
    this.data_query_wait = (data_query_wait ? data_query_wait : DEFAULT_DATA_QUERY_WAIT);
    this.dataset_check_url = converted_datasets_state_url;
    
    //
    // Create HTML element structure for track.
    //
    this.container_div = $("<div />").addClass('track').css("position", "relative");
    if (!this.hidden) {
        this.header_div = $("<div class='track-header' />").appendTo(this.container_div);
        if (this.view.editor) { this.drag_div = $("<div class='draghandle' />").appendTo(this.header_div); }
        this.name_div = $("<div class='menubutton popup' />").appendTo(this.header_div);
        this.name_div.text(this.name);
        this.name_div.attr( "id", this.name.replace(/\s+/g,'-').replace(/[^a-zA-Z0-9\-]/g,'').toLowerCase() );
    }
    
    //
    // Create content div, which is where track is displayed.
    //
    this.content_div = $("<div class='track-content'>").appendTo(this.container_div);
    this.parent_element.append(this.container_div);
};
$.extend(Track.prototype, {
    /**
     * Initialize and draw the track.
     */
    init: function() {
        var track = this;
        track.enabled = false;
        track.tile_cache.clear();    
        track.data_cache.clear();
        track.initial_canvas = undefined;
        track.content_div.css("height", "auto");
        /*
        if (!track.content_div.text()) {
            track.content_div.text(DATA_LOADING);
        }
        */
        track.container_div.removeClass("nodata error pending");
        
        //
        // Tracks with no dataset id are handled differently.
        //
        if (!track.dataset_id) {
            return;
        }
       
        // Get dataset state; if state is fine, enable and draw track. Otherwise, show message 
        // about track status.
        $.getJSON(converted_datasets_state_url, { hda_ldda: track.hda_ldda, dataset_id: track.dataset_id, chrom: track.view.chrom}, 
                 function (result) {
            if (!result || result === "error" || result.kind === "error") {
                track.container_div.addClass("error");
                track.content_div.text(DATA_ERROR);
                if (result.message) {
                    var track_id = track.view.tracks.indexOf(track);
                    var error_link = $(" <a href='javascript:void(0);'></a>").text("View error").bind("click", function() {
                        show_modal( "Trackster Error", "<pre>" + result.message + "</pre>", { "Close" : hide_modal } );
                    });
                    track.content_div.append(error_link);
                }
            } else if (result === "no converter") {
                track.container_div.addClass("error");
                track.content_div.text(DATA_NOCONVERTER);
            } else if (result === "no data" || (result.data !== undefined && (result.data === null || result.data.length === 0))) {
                track.container_div.addClass("nodata");
                track.content_div.text(DATA_NONE);
            } else if (result === "pending") {
                track.container_div.addClass("pending");
                track.content_div.text(DATA_PENDING);
                setTimeout(function() { track.init(); }, track.data_query_wait);
            } else if (result['status'] === "data") {
                if (result['valid_chroms']) {
                    track.valid_chroms = result['valid_chroms'];
                    track.make_name_popup_menu();
                }
                track.content_div.text(DATA_OK);
                if (track.view.chrom) {
                    track.content_div.text("");
                    track.content_div.css( "height", track.height_px + "px" );
                    track.enabled = true;
                    // predraw_init may be asynchronous, wait for it and then draw
                    $.when( track.predraw_init() ).done( function() { track.draw() } );
                }
            }
        });
    },
    /**
     * Additional initialization required before drawing track for the first time.
     */
    predraw_init: function() {},
    // Provide support for updating and reverting track name. Currently, it's only possible to revert once.
    update_name: function(new_name) {
        this.old_name = this.name;
        this.name = new_name;
        this.name_div.text(this.name);
    },
    revert_name: function() {
        this.name = this.old_name;
        this.name_div.text(this.name);
    }
});

var TiledTrack = function(filters, tool, parent_track) {
    var track = this,
        view = track.view;
    
    // Attribute init.
    this.filters = (filters !== undefined ? get_filters_from_dict( filters ) : []);
    // filters_available is determined by data, filters_visible is set by user.
    this.filters_available = false;
    this.filters_visible = false;
    this.tool = (tool !== undefined ? get_tool_from_dict( tool ) : undefined);
    
    //
    // TODO: Right now there is only the notion of a parent track and multiple child tracks. However, 
    // a more general notion of a 'track group' is probably needed and can be easily created using
    // the code already in place for parent/child tracks. The view would then manage track groups, and
    // each track group could be managed on its own.
    //
    this.parent_track = parent_track;
    this.child_tracks = [];
    
    if (track.hidden) { return; }
    
    //
    // Init HTML elements for tool, filters.
    //
    
    // Function that supports inline text editing of slider values for tools, filters.
    // Enable users to edit parameter's value via a text box.
    var edit_slider_values = function(container, span, slider) {
        container.click(function() {
            var cur_value = span.text();
                max = parseFloat(slider.slider("option", "max")),
                input_size = (max <= 1 ? 4 : max <= 1000000 ? max.toString().length : 6),
                multi_value = false;
            // Increase input size if there are two values.
            if (slider.slider("option", "values")) {
                input_size = 2*input_size + 1;
                multi_value = true;
            }
            span.text("");
            // Temporary input for changing value.
            $("<input type='text'/>").attr("size", input_size).attr("maxlength", input_size)
                                     .attr("value", cur_value).appendTo(span).focus().select()
                                     .click(function(e) {
                // Don't want click to propogate up to values_span and restart everything.
                e.stopPropagation();
            }).blur(function() {
                $(this).remove();
                span.text(cur_value);
            }).keyup(function(e) {
                if (e.keyCode === 27) {
                    // Escape key.
                    $(this).trigger("blur");
                } else if (e.keyCode === 13) {
                    //
                    // Enter/return key initiates callback. If new value(s) are in slider range, 
                    // change value (which calls slider's change() function).
                    //
                    var slider_min = slider.slider("option", "min"),
                        slider_max = slider.slider("option", "max"),
                        invalid = function(a_val) {
                            return (isNaN(a_val) || a_val > slider_max || a_val < slider_min);
                        },
                        new_value = $(this).val();
                    if (!multi_value) {
                        new_value = parseFloat(new_value);
                        if (invalid(new_value)) {
                            alert("Parameter value must be in the range [" + slider_min + "-" + slider_max + "]");
                            return $(this);
                        }
                    }
                    else { // Multi value.
                        new_value = new_value.split("-");
                        new_value = [parseFloat(new_value[0]), parseFloat(new_value[1])];
                        if (invalid(new_value[0]) || invalid(new_value[1])) {
                            alert("Parameter value must be in the range [" + slider_min + "-" + slider_max + "]");
                            return $(this);
                        }
                    }
                    slider.slider((multi_value ? "values" : "value"), new_value);
                }
            });
        });
    };
    
    
    // If track has parent:
    //   -replace drag handle with child-track icon button; (TODO: eventually, we'll want to be able 
    //    to make a set of child tracks dragable.)
    //   -remove tool b/c child tracks cannot have tools.
    if (this.parent_track) {
        this.header_div.find(".draghandle").removeClass('draghandle').addClass('child-track-icon').addClass('icon-button');
        this.parent_element.addClass("child-track");
        this.tool = undefined;
    }
    
    // Create filtering div.
    this.filters_div = $("<div/>").addClass("filters").hide();
    this.header_div.after(this.filters_div);
    // Disable dragging, double clicking on div so that actions on slider do not impact viz.
    this.filters_div.bind("drag", function(e) {
        e.stopPropagation();
    }).bind("click", function( e ) {
        e.stopPropagation();
    }).bind("dblclick", function(e) {
        e.stopPropagation();
    });
    $.each(this.filters, function(index, filter) {
        var filter_div = $("<div/>").addClass("slider-row").appendTo(track.filters_div);
        
        // Set up filter label (name, values).
        var filter_label = $("<div/>").addClass("slider-label").appendTo(filter_div)
        var name_span = $("<span/>").addClass("slider-name").text(filter.name + "  ").appendTo(filter_label);
        var values_span = $("<span/>");
        var values_span_container = $("<span/>").addClass("slider-value").appendTo(filter_label).append("[").append(values_span).append("]");
        
        // Set up slider for filter.
        var slider_div = $("<div/>").addClass("slider").appendTo(filter_div);
        filter.control_element = $("<div/>").attr("id", filter.name + "-filter-control").appendTo(slider_div);
        var prev_values = [0,0];
        filter.control_element.slider({
            range: true,
            min: Number.MAX_VALUE,
            max: -Number.MIN_VALUE,
            values: [0, 0],
            slide: function(event, ui) {
                //
                // Always update UI values, but set timeout for doing more--especially drawing--
                // so that viz is more responsive.
                //
                prev_values = ui.values;
                values_span.text(ui.values[0] + "-" + ui.values[1]);
                setTimeout(function() {
                    if (ui.values[0] == prev_values[0] && ui.values[1] == prev_values[1]) {
                        var values = ui.values;
                        // Set new values in UI.
                        values_span.text(values[0] + "-" + values[1]);
                        // Set new values in filter.
                        filter.low = values[0];
                        filter.high = values[1];                    
                        // Redraw track.
                        track.draw(true, true);
                    }
                }, 50); 
            },
            change: function(event, ui) {
                filter.control_element.slider("option", "slide").call(filter.control_element, event, ui);
            }
        });
        filter.slider = filter.control_element;
        filter.slider_label = values_span;
        
        // Enable users to edit slider values via text box.
        edit_slider_values(values_span_container, values_span, filter.control_element);
        
        // Add to clear floating layout.
        $("<div style='clear: both;'/>").appendTo(filter_div);
    });
    
    //
    // Create dynamic tool div.
    //
    if (this.tool) {  
        // Create div elt for tool UI.
        this.dynamic_tool_div = $("<div/>").addClass("dynamic-tool").hide();
        this.header_div.after(this.dynamic_tool_div);
        // Disable dragging, clicking, double clicking on div so that actions on slider do not impact viz.
        this.dynamic_tool_div.bind( "drag", function(e) {
            e.stopPropagation();
        }).bind("click", function( e ) {
            e.stopPropagation();
        }).bind("dblclick", function( e ) {
            e.stopPropagation();
        });
        var name_div = $("<div class='tool-name'>").appendTo(this.dynamic_tool_div).text(this.tool.name);
        var tool_params = this.tool.params;
        var track = this;
        $.each(this.tool.params, function(index, param) {
            var param_div = $("<div>").addClass("slider-row").appendTo(track.dynamic_tool_div);
            
            // Slider label.
            var label_div = $("<div>").addClass("slider-label").appendTo(param_div);
            var name_span = $("<span/>").addClass("slider-name").text(param.label + "  ").appendTo(label_div);
            var values_span = $("<span/>").text(param.value);
            var values_span_container = $("<span/>").addClass("slider-value").appendTo(label_div).append("[").append(values_span).append("]");
            
            // Slider.
            var slider_div = $("<div/>").addClass("slider").appendTo(param_div);
            var slider = $("<div id='" + param.name + "-param-control'>").appendTo(slider_div);
            // Step must have a value so that (max-min)%step == 0.
            slider.slider({
                min: param.min,
                max: param.max,
                step: get_slider_step(param.min, param.max),
                value: param.value,
                slide: function(event, ui) {
                    var value = ui.value;
                    param.value = value;
                    // Set new value in UI.
                    if (0 < value && value < 1) {
                        value = parseFloat(value).toFixed(2);
                    }
                    values_span.text(value);
                },
                change: function(event, ui) {
                    slider.slider("option", "slide").call(slider, event, ui);
                }   
            });
            
            // Enable users to edit parameter's value via text box.
            edit_slider_values(values_span_container, values_span, slider);
            
            // Add to clear floating layout.
            $("<div style='clear: both;'/>").appendTo(param_div);
        });
        
        // Add 'Go' button.
        var run_tool_row = $("<div>").addClass("slider-row").appendTo(this.dynamic_tool_div);
        var run_tool_button = $("<input type='submit'>").attr("value", "Run").appendTo(run_tool_row);
        var track = this;
        run_tool_button.click( function() {
            track.run_tool(); 
        });
    }
    
    //
    // Child tracks container setup.
    //
    track.child_tracks_container = $("<div/>").addClass("child-tracks-container").hide();
    track.container_div.append(track.child_tracks_container);
    
    //
    // Create modes control.
    //
    if (track.display_modes !== undefined) {
        if (track.mode_div === undefined) {
            track.mode_div = $("<div class='right-float menubutton popup' />").appendTo(track.header_div);
            var init_mode = (track.track_config && track.track_config.values['mode'] ? 
                             track.track_config.values['mode'] : track.display_modes[0]);
            track.mode = init_mode;
            track.mode_div.text(init_mode);
        
            var change_mode = function(name) {
                track.mode_div.text(name);
                // TODO: is it necessary to store the mode in two places (.mode and track_config)?
                track.mode = name;
                track.track_config.values['mode'] = name;
                track.tile_cache.clear();
                track.draw();
            };
            var mode_mapping = {};
            for (var i = 0, len = track.display_modes.length; i < len; i++) {
                var mode = track.display_modes[i];
                mode_mapping[mode] = function(mode) {
                    return function() { change_mode(mode); };
                }(mode);
            }
            make_popupmenu(track.mode_div, mode_mapping);
        } else {
            track.mode_div.hide();
        }
    }
    
    this.make_name_popup_menu();
    
    /*
    if (track.overview_check_div === undefined) {
        track.overview_check_div = $("<div class='right-float' />").css("margin-top", "-3px").appendTo(track.header_div);
        track.overview_check = $("<input type='checkbox' class='overview_check' />").appendTo(track.overview_check_div);
        track.overview_check.bind("click", function() {
            var curr = this;
            view.overview_viewport.find("canvas").remove();
            track.set_overview();
            $(".overview_check").each(function() {
                if (this !== curr) {
                    $(this).attr("checked", false);
                }
            });
        });
        track.overview_check_div.append( $("<label />").text("Overview") );
    }
    */
};
$.extend(TiledTrack.prototype, Track.prototype, {
    /**
     * Make popup menu for track name.
     */
    make_name_popup_menu: function() {
        var track = this;
        
        var track_dropdown = {};
        
        //
        // Edit config option.
        //
        track_dropdown["Edit configuration"] = function() {
            var cancel_fn = function() { hide_modal(); $(window).unbind("keypress.check_enter_esc"); },
                ok_fn = function() { 
                    track.track_config.update_from_form( $(".dialog-box") );
                    hide_modal(); 
                    $(window).unbind("keypress.check_enter_esc"); 
                },
                check_enter_esc = function(e) {
                    if ((e.keyCode || e.which) === 27) { // Escape key
                        cancel_fn();
                    } else if ((e.keyCode || e.which) === 13) { // Enter key
                        ok_fn();
                    }
                };

            $(window).bind("keypress.check_enter_esc", check_enter_esc);        
            show_modal("Configure Track", track.track_config.build_form(), {
                "Cancel": cancel_fn,
                "OK": ok_fn
            });
        };
        /*
        track_dropdown["Set as overview"] = function() {
            view.overview_viewport.find("canvas").remove();
            track.is_overview = true;
            track.set_overview();
            for (var track_id in view.tracks) {
                if (view.tracks[track_id] !== track) {
                    view.tracks[track_id].is_overview = false;
                }
            }
        };*/

        //
        // Show/hide filters option.
        //
        if (track.filters_available > 0) {
            // Show/hide filters menu item.
            var text = (track.filters_div.is(":visible") ? "Hide filters" : "Show filters");
            track_dropdown[text] = function() {
                // Toggle filtering div and remake menu.
                track.filters_visible = (track.filters_div.is(":visible"));
                track.filters_div.toggle();
                track.make_name_popup_menu();
            };
        }
        
        //
        // Show/hide tool option.
        //
        if (track.tool) {
            // Show/hide dynamic tool menu item.
            var text = (track.dynamic_tool_div.is(":visible") ? "Hide tool" : "Show tool");
            track_dropdown[text] = function() {
                // Set track name, toggle tool div, and remake menu.
                if (!track.dynamic_tool_div.is(":visible")) {
                    track.update_name(track.name + track.tool_region_and_parameters_str());
                }
                else {
                    menu_option_text = "Show dynamic tool";
                    track.revert_name();
                }
                track.dynamic_tool_div.toggle();
                track.make_name_popup_menu();
            };
        }
                
        //
        // List chrom/contigs with data option.
        //
        if (track.valid_chroms) {
            track_dropdown["List chrom/contigs with data"] = function() {
                show_modal("Chrom/contigs with data", "<p>" + track.valid_chroms.join("<br/>") + "</p>", { "Close": function() { hide_modal(); } });
            };
        }
        
        //
        // Remove option.
        //

        // Need to either remove track from view or from parent.
        var parent_obj = view;
        var no_tracks_fn = function() { $("#no-tracks").show(); };
        if (this.parent_track) {
            // Track is child track.
            parent_obj = this.parent_track;
            no_tracks_fn = function() {};
        }
        track_dropdown.Remove = function() {
            parent_obj.remove_track(track);
            if (parent_obj.num_tracks === 0) {
                no_tracks_fn();
            }
        };
        
        make_popupmenu(track.name_div, track_dropdown);
    },
    /**
     * Draw track. It is possible to force a redraw rather than use cached tiles and/or clear old 
     * tiles after drawing new tiles.
     */
    draw: function(force, clear_after) {
        var low = this.view.low,
            high = this.view.high,
            range = high - low,
            width = this.view.container.width(),
            // w_scale units are pixels per base.
            w_scale = width / range,
            resolution = this.view.resolution,
            parent_element = $("<div style='position: relative;'></div>");
        
        if (!clear_after) { this.content_div.children().remove(); }
        this.content_div.append( parent_element );
        this.max_height = 0;
        // Index of first tile that overlaps visible region
        var tile_index = Math.floor( low / resolution / DENSITY );
        // A set of setTimeout() ids used when drawing tiles. Each ID indicates
        // a tile has been requested to be drawn or is being drawn.
        var draw_tile_dict = {};
        while ( ( tile_index * DENSITY * resolution ) < high ) {
            // Check in cache
            var key = width + '_' + w_scale + '_' + tile_index;
            var cached = this.tile_cache.get(key);
            var tile_low = tile_index * DENSITY * this.view.resolution;
            var tile_high = tile_low + DENSITY * this.view.resolution;
            // console.log(cached, this.tile_cache);
            if ( !force && cached ) {
                this.show_tile(cached, parent_element, tile_low, w_scale);
            } else {
                this.delayed_draw(force, key, tile_low, tile_high, tile_index, 
                                    resolution, parent_element, w_scale, draw_tile_dict);
            }
            tile_index += 1;
        }
                
        //
        // Post-draw actions:
        //
        var track = this;
        var intervalId = setInterval(function() {
            if (obj_length(draw_tile_dict) === 0) {
                // All tiles have been drawn.
                clearInterval(intervalId);
                
                // Clear tiles?
                if (clear_after) {
                    // Clear out track content in order to show the most recent content.
                    // Most recent content is the div with children (tiles) most recently appended to track.
                    // However, do not delete recently-appended empty content as calls to draw() may still be active
                    // and using these divs.
                    var track_content = track.content_div.children();
                    var remove = false;
                    for (var i = track_content.length-1, len = 0; i >= len; i--) {
                        var child = $(track_content[i]);
                        if (remove) {
                            child.remove();
                        }
                        else if (child.children().length !== 0) {
                            // Found most recent content with tiles: set remove to start removing old elements.
                            remove = true;
                        }
                    }
                }
                
                //
                // Update filter attributes, UI.
                //

                // Update filtering UI.
                for (var f = 0; f < track.filters.length; f++) {
                    track.filters[f].update_ui_elt();
                }

                // Determine if filters are available; this is based on the example feature.
                var filters_available = false;
                if (track.example_feature) {
                    for (var f = 0; f < track.filters.length; f++) {
                        if (track.filters[f].applies_to(track.example_feature)) {
                            filters_available = true;
                            break;
                        }
                    }
                }

                // If filter availability changed, hide filter div if necessary and update menu.
                if (track.filters_available !== filters_available) {
                    track.filters_available = filters_available;
                    if (!track.filters_available) {
                        track.filters_div.hide();
                    }
                    track.make_name_popup_menu();
                }
            }
        }, 50);
             
        //
        // Draw child tracks.
        //
        for (var i = 0; i < this.child_tracks.length; i++) {
            this.child_tracks[i].draw(force, clear_after);
        }
    }, 
    delayed_draw: function(force, key, tile_low, tile_high, tile_index, resolution, parent_element, w_scale, draw_tile_dict) {
        var track = this;
        // Put a 50ms delay on drawing so that if the user scrolls fast, we don't load extra data
        var draw_and_show_tile = function(id, result, resolution, tile_index, parent_element, w_scale, seq_data) {
            returned_tile = track.draw_tile(result, resolution, tile_index, parent_element, w_scale, seq_data)
            
            // Wrap element in div for background
            var wrapper_element = $("<div class='track-tile'>").prepend(returned_tile);
            tile_element = wrapper_element;
            
            track.tile_cache.set(key, tile_element);
            track.show_tile(tile_element, parent_element, tile_low, w_scale);
            
            // TODO: this should go in a post-draw function.
            // Store initial canvas in case we need to use it for overview
            /* This is completely broken, just saves the first tile it sees
               regardless of if it should be the overview
            if (!track.initial_canvas && !window.G_vmlCanvasManager) {
                track.initial_canvas = $(tile_element).clone();
                var src_ctx = tile_element.get(0).getContext("2d");
                var tgt_ctx = track.initial_canvas.get(0).getContext("2d");
                var data = src_ctx.getImageData(0, 0, src_ctx.canvas.width, src_ctx.canvas.height);
                tgt_ctx.putImageData(data, 0, 0);
                track.set_overview();
            }
            */
            
            delete draw_tile_dict[id];
        };
        var id = setTimeout(function() {
            if (tile_low <= track.view.high && tile_high >= track.view.low) {
                // Show/draw tile: check cache for tile; if tile not in cache, draw it.
                var tile_element = (force ? undefined : track.tile_cache.get(key));
                if (tile_element) { 
                    track.show_tile(tile_element, parent_element, tile_low, w_scale);
                    delete draw_tile_dict[id];
                }
                else {
                    //
                    // Really draw tile: get data, seq data if available, and draw tile.
                    //
                    $.when(track.data_cache.get_data(view.chrom, tile_low, tile_high, track.mode, 
                                                     resolution, track.data_url_extra_params)).then(function(tile_data) {
                        // If sequence data needed, get that and draw. Otherwise draw.
                        if (view.reference_track && w_scale > CHAR_WIDTH_PX) {
                            $.when(view.reference_track.data_cache.get_data(view.chrom, tile_low, tile_high, 
                                                                            track.mode, resolution, 
                                                                            view.reference_track.data_url_extra_params)).then(function(seq_data) {
                                draw_and_show_tile(id, tile_data, resolution, tile_index, parent_element, w_scale, seq_data);
                            });
                        }
                        else {
                            draw_and_show_tile(id, tile_data, resolution, tile_index, parent_element, w_scale);
                        }
                    });              
                }
            }
        }, 50);
        draw_tile_dict[id] = true;
    }, 
    /**
     * Show track tile and perform associated actions.
     */
    show_tile: function(tile_element, parent_element, tile_low, w_scale) {
        // Readability.
        var track = this;
        
        //
        // Show tile element.
        //
      
        // Position tile element, recalculate left position at display time
        var range = this.view.high - this.view.low,
            left = (tile_low - this.view.low) * w_scale;
        if (this.left_offset) {
            left -= this.left_offset;
        }
        tile_element.css({ position: 'absolute', top: 0, left: left, height: '' });

        // Setup and show tile element.
        parent_element.append(tile_element);
        track.max_height = Math.max(track.max_height, tile_element.height());
        track.content_div.css("height", track.max_height + "px");
        parent_element.children().css("height", track.max_height + "px");        
    }, 
    // Set track as the overview track in the visualization.
    set_overview: function() {
        var view = this.view;
        
        if (this.initial_canvas && this.is_overview) {
            view.overview_close.show();
            view.overview_viewport.append(this.initial_canvas);
            view.overview_highlight.show().height(this.initial_canvas.height());
            view.overview_viewport.height(this.initial_canvas.height() + view.overview_box.height());
        }
        $(window).trigger("resize");
    },
    // Run track's tool.
    run_tool: function() {
        // Put together params for running tool.
        var url_params = { 
            dataset_id: this.original_dataset_id,
            chrom: this.view.chrom,
            low: this.view.low,
            high: this.view.high,
            tool_id: this.tool.name
        };
        $.extend(url_params, this.tool.get_param_values_dict());
        
        //
        // Create track for tool's output immediately to provide user feedback.
        //
        var 
            current_track = this,
            // Set name of track to include tool name, parameters, and region used.
            track_name = url_params.tool_id +
                         current_track.tool_region_and_parameters_str(url_params.chrom, url_params.low, url_params.high),
            new_track;
            
        // TODO: add support for other kinds of tool data tracks.
        if (current_track.track_type === 'FeatureTrack') {
            new_track = new ToolDataFeatureTrack(track_name, view, current_track.hda_ldda, undefined, {}, {}, current_track);    
        }
              
        this.add_track(new_track);
        new_track.content_div.text("Starting job.");
        view.has_changes = true;
        
        // Run tool.
        var json_run_tool = function() {
            $.getJSON(run_tool_url, url_params, function(track_data) {
                if (track_data === "no converter") {
                    // No converter available for input datasets, so cannot run tool.
                    new_track.container_div.addClass("error");
                    new_track.content_div.text(DATA_NOCONVERTER);
                }
                else if (track_data.error) {
                    // General error.
                    new_track.container_div.addClass("error");
                    new_track.content_div.text(DATA_CANNOT_RUN_TOOL + track_data.message);
                }
                else if (track_data === "pending") {
                    // Converting/indexing input datasets; show message and try again.
                    new_track.container_div.addClass("pending");
                    new_track.content_div.text("Converting input data so that it can be easily reused.");
                    setTimeout(json_run_tool, 2000);
                }
                else {
                    // Job submitted and running.
                    new_track.dataset_id = track_data.dataset_id;
                    new_track.content_div.text("Running job.");
                    new_track.init();
                }
            });
        };
        json_run_tool();
    },
    /**
     * Utility function that creates a label string describing the region and parameters of a track's tool.
     */
    tool_region_and_parameters_str: function(chrom, low, high) {
        // Region is chrom:low-high or 'all.'
        var 
            track = this,
            region = (chrom !== undefined && low !== undefined && high !== undefined ?
                      chrom + ":" + low + "-" + high : "all");
        return " - region=[" + region + "], parameters=[" + track.tool.get_param_values().join(", ") + "]";
    },
    /**
     * Add a child track to this track.
     */
    add_track: function(child_track) {
        child_track.track_id = this.track_id + "_" + this.child_tracks.length;
        child_track.container_div.attr('id', 'track_' + child_track.track_id);
        this.child_tracks_container.append(child_track.container_div);
        sortable( child_track.container_div, '.child-track-icon' );
        if (!$(this.child_tracks_container).is(":visible")) {
            this.child_tracks_container.show();
        }
        this.child_tracks.push(child_track);
    },
    /**
     * Remove a child track from this track.
     */
    remove_track: function(child_track) {
        child_track.container_div.fadeOut('slow', function() { $(this).remove(); });
    }
});

var LabelTrack = function (view, parent_element) {
    this.track_type = "LabelTrack";
    this.hidden = true;
    Track.call( this, null, view, parent_element );
    this.container_div.addClass( "label-track" );
};
$.extend( LabelTrack.prototype, Track.prototype, {
    draw: function() {
        var view = this.view,
            range = view.high - view.low,
            tickDistance = Math.floor( Math.pow( 10, Math.floor( Math.log( range ) / Math.log( 10 ) ) ) ),
            position = Math.floor( view.low / tickDistance ) * tickDistance,
            width = this.view.container.width(),
            new_div = $("<div style='position: relative; height: 1.3em;'></div>");
        while ( position < view.high ) {
            var screenPosition = ( position - view.low ) / range * width;
            new_div.append( $("<div class='label'>" + commatize( position ) + "</div>").css( {
                position: "absolute",
                // Reduce by one to account for border
                left: screenPosition - 1
            }));
            position += tickDistance;
        }
        this.content_div.children( ":first" ).remove();
        this.content_div.append( new_div );
    }
});

var ReferenceTrack = function (view) {
    this.track_type = "ReferenceTrack";
    this.hidden = true;
    Track.call(this, null, view, view.top_labeltrack);
    TiledTrack.call(this);
    
    view.reference_track = this;
    this.left_offset = 200;
    this.height_px = 12;
    this.font = DEFAULT_FONT;
    this.container_div.addClass( "reference-track" );
    this.content_div.css("background", "none");
    this.content_div.css("min-height", "0px");
    this.content_div.css("border", "none");
    this.data_url = reference_url;
    this.data_url_extra_params = {dbkey: view.dbkey};
    this.data_cache = new DataManager(CACHED_DATA, this, false);
    this.tile_cache = new Cache(CACHED_TILES_LINE);
};
$.extend(ReferenceTrack.prototype, TiledTrack.prototype, {
    /**
     * Draw ReferenceTrack tile.
     */
    draw_tile: function(seq, resolution, tile_index, parent_element, w_scale) {
        var track = this,
            tile_length = DENSITY * resolution;
        
        if (w_scale > CHAR_WIDTH_PX) {
            if (seq === null) {
                track.content_div.css("height", "0px");
                return;
            }
            var canvas = this.view.canvas_manager.new_canvas();
            var ctx = canvas.getContext("2d");
            canvas.width = Math.ceil( tile_length * w_scale + track.left_offset);
            canvas.height = track.height_px;
            ctx.font = DEFAULT_FONT;
            ctx.textAlign = "center";
            for (var c = 0, str_len = seq.length; c < str_len; c++) {
                var c_start = Math.round(c * w_scale);
                ctx.fillText(seq[c], c_start + track.left_offset, 10);
            }
            return canvas;
        }
        this.content_div.css("height", "0px");
    }
});

var LineTrack = function (name, view, hda_ldda, dataset_id, prefs) {
    var track = this;
    this.track_type = "LineTrack";
    this.display_modes = ["Histogram", "Line", "Filled", "Intensity"];
    this.mode = "Histogram";
    Track.call( this, name, view, view.viewport_container );
    TiledTrack.call( this );
   
    this.min_height_px = 16; 
    this.max_height_px = 400; 
    this.height_px = 80;
    this.hda_ldda = hda_ldda;
    this.dataset_id = dataset_id;
    this.original_dataset_id = dataset_id;
    this.data_cache = new DataManager(CACHED_DATA, this);
    this.tile_cache = new Cache(CACHED_TILES_LINE);

    // Define track configuration
    this.track_config = new TrackConfig( {
        track: this,
        params: [
            { key: 'color', label: 'Color', type: 'color', default_value: 'black' },
            { key: 'min_value', label: 'Min Value', type: 'float', default_value: undefined },
            { key: 'max_value', label: 'Max Value', type: 'float', default_value: undefined },
            { key: 'mode', type: 'string', default_value: this.mode, hidden: true },
            { key: 'height', type: 'int', default_value: this.height_px, hidden: true }
        ], 
        saved_values: prefs,
        onchange: function() {
            track.vertical_range = track.prefs.max_value - track.prefs.min_value;
            // Update the y-axis
            $('#linetrack_' + track.track_id + '_minval').text(track.prefs.min_value);
            $('#linetrack_' + track.track_id + '_maxval').text(track.prefs.max_value);
            track.tile_cache.clear();
            track.draw();
        }
    });

    this.prefs = this.track_config.values;
    this.height_px = this.track_config.values.height;
    this.vertical_range = this.track_config.values.max_value - this.track_config.values.min_value;

    this.add_resize_handle();
};
$.extend(LineTrack.prototype, TiledTrack.prototype, {
    add_resize_handle: function () {
        // Add control for resizing
        // Trickery here to deal with the hovering drag handle, can probably be
        // pulled out and reused.
        var track = this;
        var in_handle = false;
        var in_drag = false;
        var drag_control = $( "<div class='track-resize'>" )
        // Control shows on hover over track, stays while dragging
        $(track.container_div).hover( function() { 
            in_handle = true;
            drag_control.show(); 
        }, function() { 
            in_handle = false;
            if ( ! in_drag ) { drag_control.hide(); }
        });
        // Update height and force redraw of current view while dragging,
        // clear cache to force redraw of other tiles.
        drag_control.hide().bind( "dragstart", function( e, d ) {
            in_drag = true;
            d.original_height = $(track.content_div).height();
        }).bind( "drag", function( e, d ) {
            var new_height = Math.min( Math.max( d.original_height + d.deltaY, track.min_height_px ), track.max_height_px );
            $(track.content_div).css( 'height', new_height );
            track.height_px = new_height;
            track.draw( true );
        }).bind( "dragend", function( e, d ) {
            track.tile_cache.clear();    
            in_drag = false;
            if ( ! in_handle ) { drag_control.hide(); }
            track.track_config.values.height = track.height_px;
        }).appendTo( track.container_div );
    },
    predraw_init: function() {
        var track = this,
            track_id = track.view.tracks.indexOf(track);
        
        track.vertical_range = undefined;
        return $.getJSON( track.data_url, {  stats: true, chrom: track.view.chrom, low: null, high: null,
                                        hda_ldda: track.hda_ldda, dataset_id: track.dataset_id }, function(result) {
            track.container_div.addClass( "line-track" );
            var data = result.data;
            if ( isNaN(parseFloat(track.prefs.min_value)) || isNaN(parseFloat(track.prefs.max_value)) ) {
                track.prefs.min_value = data.min;
                track.prefs.max_value = data.max;
                // Update the config
                $('#track_' + track_id + '_minval').val(track.prefs.min_value);
                $('#track_' + track_id + '_maxval').val(track.prefs.max_value);
            }
            track.vertical_range = track.prefs.max_value - track.prefs.min_value;
            track.total_frequency = data.total_frequency;
        
            // Draw y-axis labels if necessary
            track.container_div.find(".yaxislabel").remove();
            
            var min_label = $("<div />").addClass('yaxislabel').attr("id", 'linetrack_' + track_id + '_minval').text(round_1000(track.prefs.min_value));
            var max_label = $("<div />").addClass('yaxislabel').attr("id", 'linetrack_' + track_id + '_maxval').text(round_1000(track.prefs.max_value));
            
            max_label.css({ position: "absolute", top: "24px", left: "10px" });
            max_label.prependTo(track.container_div);
    
            min_label.css({ position: "absolute", bottom: "2px", left: "10px" });
            min_label.prependTo(track.container_div);
        });
    },
    /**
     * Draw LineTrack tile.
     */
    draw_tile: function(result, resolution, tile_index, parent_element, w_scale) {
        if (this.vertical_range === undefined) {
            return;
        }
        
        var tile_low = tile_index * DENSITY * resolution,
            tile_length = DENSITY * resolution,
            width = Math.ceil( tile_length * w_scale ),
            height = this.height_px;
        
        // Create canvas
        var canvas = this.view.canvas_manager.new_canvas();
        canvas.width = width,
        canvas.height = height;
        
        // Paint line onto full canvas
        var ctx = canvas.getContext("2d");
        var painter = new LinePainter( result.data, tile_low, tile_low + tile_length,
                                       this.prefs.min_value, this.prefs.max_value, this.prefs.color, this.mode );
        painter.draw( ctx, width, height );
        
        return canvas;
    } 
});

var FeatureTrack = function (name, view, hda_ldda, dataset_id, prefs, filters, tool, parent_track) {
    //
    // Preinitialization: do things that need to be done before calling Track and TiledTrack
    // initialization code.
    //
    var track = this;
    this.track_type = "FeatureTrack";
    this.display_modes = ["Auto", "Dense", "Squish", "Pack"];
    // Define and restore track configuration.
    this.track_config = new TrackConfig( {
        track: this,
        params: [
            { key: 'block_color', label: 'Block color', type: 'color', default_value: '#444' },
            { key: 'label_color', label: 'Label color', type: 'color', default_value: 'black' },
            { key: 'show_counts', label: 'Show summary counts', type: 'bool', default_value: true },
            { key: 'mode', type: 'string', default_value: this.mode, hidden: true },
        ], 
        saved_values: prefs,
        onchange: function() {
            track.tile_cache.clear();
            track.draw();
        }
    });
    this.prefs = this.track_config.values;
    
    //
    // Initialization.
    //
    Track.call(this, name, view, view.viewport_container);
    TiledTrack.call(this, filters, tool, parent_track);
    
    this.height_px = 0;
    this.container_div.addClass( "feature-track" );
    this.hda_ldda = hda_ldda;
    this.dataset_id = dataset_id;
    this.original_dataset_id = dataset_id;
    this.zo_slots = {};
    this.show_labels_scale = 0.001;
    this.showing_details = false;
    this.summary_draw_height = 30;
    this.default_font = DEFAULT_FONT;
    this.inc_slots = {};
    this.start_end_dct = {};
    this.tile_cache = new Cache(CACHED_TILES_FEATURE);
    this.data_cache = new DataManager(20, this);
    this.left_offset = 200;

    this.painter = LinkedFeaturePainter;
};
$.extend(FeatureTrack.prototype, TiledTrack.prototype, {
    /**
     * Place features in slots for drawing (i.e. pack features).
     * this.inc_slots[level] is created in this method. this.inc_slots[level]
     * is a dictionary of slotted features; key is feature uid, value is a dictionary
     * with keys 'slot' and 'text'.
     * Returns the number of slots used to pack features.
     */
    incremental_slots: function(level, features, mode) {
        
        // Get/create incremental slots for level. If display mode changed,
        // need to create new slots.
        
        var inc_slots = this.inc_slots[level];
        if (!inc_slots || (inc_slots.mode !== mode)) {
            inc_slots = new FeatureSlotter( level, mode === "Pack", function ( x ) { return CONTEXT.measureText( x ) } );
            inc_slots.mode = mode;
            this.inc_slots[level] = inc_slots;
        }
        
        return inc_slots.slot_features( features );
    },
    /**
     * Returns y_scale based on mode.
     */
    get_y_scale: function(mode) {
        var y_scale;
        if (mode === "summary_tree") {
            // No scale needed.
        }
        if (mode === "Dense") {
            y_scale = DENSE_TRACK_HEIGHT;            
        }
        else if (mode === "no_detail") {
            y_scale = NO_DETAIL_TRACK_HEIGHT;
        }
        else if (mode === "Squish") {
            y_scale = SQUISH_TRACK_HEIGHT;
        }
        else { // mode === "Pack"
            y_scale = PACK_TRACK_HEIGHT;
        }
        return y_scale;
    },
    /**
     * Draw FeatureTrack tile.
     */
    draw_tile: function(result, resolution, tile_index, parent_element, w_scale, ref_seq) {
        var track = this,
            tile_low = tile_index * DENSITY * resolution,
            tile_high = ( tile_index + 1 ) * DENSITY * resolution,
            tile_span = tile_high - tile_low,
            width = Math.ceil( tile_span * w_scale ),
            mode = this.mode,
            min_height = 25,
            left_offset = this.left_offset,
            slots,
            required_height;
        
        // Set display mode if Auto.
        if (mode === "Auto") {
            if (result.dataset_type === "summary_tree") {
                mode = result.dataset_type;
            } else if (result.extra_info === "no_detail") {
                mode = "no_detail";
            } else {
                // Choose b/t Squish and Pack.
                // Proxy measures for using Squish: 
                // (a) error message re: limiting number of features shown; 
                // (b) X number of features shown;
                // (c) size of view shown.
                // TODO: cannot use (a) and (b) because it requires coordinating mode across tiles;
                // fix this so that tiles are redrawn as necessary to use the same mode.
                //if ( (result.message && result.message.match(/^Only the first [\d]+/)) ||
                //     (result.data && result.data.length > 2000) ||
                var data = result.data;
                if ( (data.length && data.length < 4) ||
                     (this.view.high - this.view.low > MIN_SQUISH_VIEW_WIDTH) ) {
                    mode = "Squish";
                } else {
                    mode = "Pack";
                }
            }            
        }
        
        // Drawing the summary tree (feature coverage histogram)
        if ( mode === "summary_tree" ) {
            // Set height of parent_element
            required_height = this.summary_draw_height;
            parent_element.parent().css("height", Math.max(this.height_px, required_height) + "px");
            // Add label to container div showing maximum count
            // TODO: this shouldn't be done at the tile level
            this.container_div.find(".yaxislabel").remove();
            var max_label = $("<div />").addClass('yaxislabel');
            max_label.text( result.max );
            max_label.css({ position: "absolute", top: "22px", left: "10px" });
            max_label.prependTo(this.container_div);
            // Create canvas
            var canvas = this.view.canvas_manager.new_canvas();
            canvas.width = width + left_offset;
            // Extra padding at top of summary tree
            canvas.height = required_height + LABEL_SPACING + CHAR_HEIGHT_PX;
            // Paint summary tree into canvas
            var painter = new SummaryTreePainter( result.data, result.delta, result.max, tile_low, tile_high, this.prefs.show_counts );
            var ctx = canvas.getContext("2d");
            // Deal with left_offset by translating
            ctx.translate( left_offset, 0 );
            painter.draw( ctx, width, required_height );
            // Canvas element is returned
            return canvas;            
        }

        // Start dealing with row-by-row tracks
        
        // If working with a mode where slotting is neccesary, update the incremental slotting
        var slots, slots_required = 1;
        if ( mode === "no_detail" || mode === "Squish" || mode === "Pack" ) {
            slots_required = this.incremental_slots(w_scale, result.data, mode);
            slots = this.inc_slots[w_scale].slots;
        }

        // Filter features
        var filtered = [];
        if ( result.data ) {
            for (var i = 0, len = result.data.length; i < len; i++) {
                var feature = result.data[i];
                var hide_feature = false;
                var filter;
                for (var f = 0, flen = this.filters.length; f < flen; f++) {
                    filter = this.filters[f];
                    filter.update_attrs(feature);
                    if (!filter.keep(feature)) {
                        hide_feature = true;
                        break;
                    }
                }
                if (!hide_feature) {
                    filtered.push( feature );
                }
            }
        }
        
        // Create painter, and canvas of sufficient size to contain all features
        // HACK: ref_seq will only be defined for ReadTracks, and only the ReadPainter accepts that argument
        var painter = new (this.painter)( filtered, tile_low, tile_high, this.prefs, mode, ref_seq );
<<<<<<< HEAD
        var required_height = painter.get_required_height( slots_required );
=======
        // FIXME: ERROR_PADDING is an ugly gap most of the time
        var required_height = painter.get_required_height( slots_required ) + ERROR_PADDING;
>>>>>>> 2a96970e
        var canvas = this.view.canvas_manager.new_canvas();
        
        canvas.width = width + left_offset;
        canvas.height = required_height;

        parent_element.parent().css("height", Math.max(this.height_px, required_height) + "px");
        // console.log(( tile_low - this.view.low ) * w_scale, tile_index, w_scale);
        var ctx = canvas.getContext("2d");
        ctx.fillStyle = this.prefs.block_color;
        ctx.font = this.default_font;
        ctx.textAlign = "right";
        this.container_div.find(".yaxislabel").remove();
        
        // If there is a message, draw it on canvas so that it moves around with canvas, and make the border red
        // to indicate region where message is applicable
        if (result.message) {
            $(canvas).css({
                "border-top": "1px solid red"
            });

            ctx.fillStyle = "red";
            ctx.textAlign = "left";
            var old_base = ctx.textBaseline;
            ctx.textBaseline = "top";
            ctx.fillText(result.message, left_offset, 0);
            ctx.textBaseline = old_base;

            // If there's no data, return.
            if (!result.data) {
                return canvas;
            }
        }

        // Set example feature. This is needed so that track can update its UI based on feature attributes.
        this.example_feature = (result.data.length ? result.data[0] : undefined);
      
        // Draw features
<<<<<<< HEAD
        ctx.translate( left_offset, 0 );
=======
        ctx.translate( left_offset, ERROR_PADDING );
>>>>>>> 2a96970e
        painter.draw( ctx, width, required_height, slots );
            
        return canvas;
    }
});

var VcfTrack = function(name, view, hda_ldda, dataset_id, prefs, filters) {
    FeatureTrack.call(this, name, view, hda_ldda, dataset_id, prefs, filters);
    this.track_type = "VcfTrack";
    this.painter = VariantPainter;
};

$.extend(VcfTrack.prototype, TiledTrack.prototype, FeatureTrack.prototype);


var ReadTrack = function (name, view, hda_ldda, dataset_id, prefs, filters) {
    FeatureTrack.call(this, name, view, hda_ldda, dataset_id, prefs, filters);
    
    this.track_config = new TrackConfig( {
        track: this,
        params: [
            { key: 'block_color', label: 'Block color', type: 'color', default_value: '#444' },
            { key: 'label_color', label: 'Label color', type: 'color', default_value: 'black' },
            { key: 'show_insertions', label: 'Show insertions', type: 'bool', default_value: false },
            { key: 'show_differences', label: 'Show differences only', type: 'bool', default_value: true },
            { key: 'show_counts', label: 'Show summary counts', type: 'bool', default_value: true },
            { key: 'mode', type: 'string', default_value: this.mode, hidden: true },
        ], 
        saved_values: prefs,
        onchange: function() {
            this.track.tile_cache.clear();
            this.track.draw();
        }
    });
    this.prefs = this.track_config.values;
    
    this.track_type = "ReadTrack";
    this.painter = ReadPainter;
    this.make_name_popup_menu();
};
$.extend(ReadTrack.prototype, TiledTrack.prototype, FeatureTrack.prototype);

/**
 * Feature track that displays data generated from tool.
 */
var ToolDataFeatureTrack = function(name, view, hda_ldda, dataset_id, prefs, filters, parent_track) {
    FeatureTrack.call(this, name, view, hda_ldda, dataset_id, prefs, filters, {}, parent_track);
    this.track_type = "ToolDataFeatureTrack";
    
    // Set up track to fetch initial data from raw data URL when the dataset--not the converted datasets--
    // is ready.
    this.data_url = raw_data_url;
    this.data_query_wait = 1000;
    this.dataset_check_url = dataset_state_url;
};

$.extend(ToolDataFeatureTrack.prototype, TiledTrack.prototype, FeatureTrack.prototype, {
    /**
     * For this track type, the predraw init sets up postdraw init. 
     */
    predraw_init: function() {        
        // Postdraw init: once data has been fetched, reset data url, wait time and start indexing.
        var track = this; 
        var post_init = function() {
            if (track.data_cache.size() === 0) {
                // Track still drawing initial data, so do nothing.
                setTimeout(post_init, 300);
            }
            else {
                // Track drawing done: reset dataset check, data URL, wait time and get dataset state to start
                // indexing.
                track.data_url = default_data_url;
                track.data_query_wait = DEFAULT_DATA_QUERY_WAIT;
                track.dataset_state_url = converted_datasets_state_url;
                $.getJSON(track.dataset_state_url, {dataset_id : track.dataset_id, hda_ldda: track.hda_ldda}, function(track_data) {});
            }
        };
        post_init();
    }
});
<<<<<<< HEAD

// ---- To be extracted ------------------------------------------------------

// ---- Simple extend function for inheritence ----

=======

// ---- To be extracted ------------------------------------------------------

// ---- Simple extend function for inheritence ----

>>>>>>> 2a96970e
var extend = function() {
    var target = arguments[0];
    for ( var i = 1; i < arguments.length; i++ ) {
        var other = arguments[i];
        for ( key in other ) {
            target[key] = other[key];
        }
    }
}

// ---- Canvas management ----

var CanvasManager = function( document ) {
    this.document = document;
}

CanvasManager.prototype.new_canvas = function() {
    var canvas = this.document.createElement("canvas");
    if (window.G_vmlCanvasManager) { G_vmlCanvasManager.initElement(canvas); } // EXCANVAS HACK
    return canvas;
}

// ---- Feature Packing ----

/**
 * FeatureSlotter determines slots in which to draw features for vertical
 * packing.
 *
 * This implementation is incremental, any feature assigned a slot will be
 * retained for slotting future features.
 */
var FeatureSlotter = function ( w_scale, include_label, measureText ) {
    this.slots = {};
    this.start_end_dct = {};
    this.w_scale = w_scale;
    this.include_label = include_label;
    this.measureText = measureText;
}

/**
 * Slot a set of features, `this.slots` will be updated with slots by id, and
 * the largest slot required for the passed set of features is returned
 */
FeatureSlotter.prototype.slot_features = function( features ) {
    var w_scale = this.w_scale, inc_slots = this.slots, start_end_dct = this.start_end_dct,
        undone = [], slotted = [], highest_slot = 0;
    
    // If feature already exists in slots (from previously seen tiles), use the same slot,
    // otherwise if not seen, add to "undone" list for slot calculation.

    // TODO: Should calculate zoom tile index, which will improve performance
    // by only having to look at a smaller subset
    // if (this.start_end_dct[0] === undefined) { this.start_end_dct[0] = []; }
    for (var i = 0, len = features.length; i < len; i++) {
        var feature = features[i],
            feature_uid = feature[0];
        if (inc_slots[feature_uid] !== undefined) {
            highest_slot = Math.max(highest_slot, inc_slots[feature_uid]);
            slotted.push(inc_slots[feature_uid]);
        } else {
            undone.push(i);
        }
    }
    
    // Slot unslotted features.
    
    // Find the first slot such that current feature doesn't overlap any other features in that slot.
    // Returns -1 if no slot was found.
    var find_slot = function(f_start, f_end) {
        // TODO: Fix constants
        for (var slot_num = 0; slot_num <= MAX_FEATURE_DEPTH; slot_num++) {
            var has_overlap = false,
                slot = start_end_dct[slot_num];
            if (slot !== undefined) {
                // Iterate through features already in slot to see if current feature will fit.
                for (var k = 0, k_len = slot.length; k < k_len; k++) {
                    var s_e = slot[k];
                    if (f_end > s_e[0] && f_start < s_e[1]) {
                        // There is overlap
                        has_overlap = true;
                        break;
                    }
                }
            }
            if (!has_overlap) {
                return slot_num;
            }
        }
        return -1;
    };
    
    // Do slotting.
    for (var i = 0, len = undone.length; i < len; i++) {
        var feature = features[undone[i]],
            feature_uid = feature[0],
            feature_start = feature[1],
            feature_end = feature[2],
            feature_name = feature[3],
            // Where to start, end drawing on screen.
            f_start = Math.floor( feature_start * w_scale ),
            f_end = Math.ceil( feature_end * w_scale ),
            text_len = this.measureText(feature_name).width,
            text_align;
        
        // Update start, end drawing locations to include feature name.
        // Try to put the name on the left, if not, put on right.
        if (feature_name !== undefined && this.include_label ) {
            // Add gap for label spacing and extra pack space padding
            // TODO: Fix constants
            text_len += (LABEL_SPACING + PACK_SPACING);
            if (f_start - text_len >= 0) {
                f_start -= text_len;
                text_align = "left";
            } else {
                f_end += text_len;
                text_align = "right";
            }
        }
                    
        // Find slot.
        var slot_num = find_slot(f_start, f_end);
        /*
        if (slot_num < 0) {
            
            TODO: this is not yet working --
            console.log(feature_uid, "looking for slot with text on the right");
            // Slot not found. If text was on left, try on right and see
            // if slot can be found.
            // TODO: are there any checks we need to do to ensure that text
            // will fit on tile?
            if (text_align === "left") {
                f_start -= text_len;
                f_end -= text_len;
                text_align = "right";
                slot_num = find_slot(f_start, f_end);
            }
            if (slot_num >= 0) {
                console.log(feature_uid, "found slot with text on the right");
            }

        }
        */
        // Do slotting.
        if (slot_num >= 0) {
            // Add current feature to slot.
            if (start_end_dct[slot_num] === undefined) { 
                start_end_dct[slot_num] = [];
<<<<<<< HEAD
=======
            }
            start_end_dct[slot_num].push([f_start, f_end]);
            inc_slots[feature_uid] = slot_num;
            highest_slot = Math.max(highest_slot, slot_num);
        }
        else {
            // TODO: remove this warning when skipped features are handled.
            // Show warning for skipped feature.
            //console.log("WARNING: not displaying feature", feature_uid, f_start, f_end);
        }
    }
    
    // Debugging: view slots data.
    /*
    for (var i = 0; i < MAX_FEATURE_DEPTH; i++) {
        var slot = start_end_dct[i];
        if (slot !== undefined) {
            console.log(i, "*************");
            for (var k = 0, k_len = slot.length; k < k_len; k++) {
                console.log("\t", slot[k][0], slot[k][1]);
>>>>>>> 2a96970e
            }
            start_end_dct[slot_num].push([f_start, f_end]);
            inc_slots[feature_uid] = slot_num;
            highest_slot = Math.max(highest_slot, slot_num);
        }
        else {
            // TODO: remove this warning when skipped features are handled.
            // Show warning for skipped feature.
            //console.log("WARNING: not displaying feature", feature_uid, f_start, f_end);
        }
    }
<<<<<<< HEAD
    
    // Debugging: view slots data.
    /*
    for (var i = 0; i < MAX_FEATURE_DEPTH; i++) {
        var slot = start_end_dct[i];
        if (slot !== undefined) {
            console.log(i, "*************");
            for (var k = 0, k_len = slot.length; k < k_len; k++) {
                console.log("\t", slot[k][0], slot[k][1]);
            }
        }
    }
=======
>>>>>>> 2a96970e
    */
    return highest_slot + 1;
}

// ---- Painters ----

/**
 * SummaryTreePainter, a histogram showing number of intervals in a region
 */
var SummaryTreePainter = function( data, delta, max, view_start, view_end, show_counts ) {
    // Data and data properties
    this.data = data;
    this.delta = delta;
    this.max = max;
    // View
    this.view_start = view_start;
    this.view_end = view_end;
    // Drawing prefs
    this.show_counts = show_counts;
}

SummaryTreePainter.prototype.draw = function( ctx, width, height ) {
    
    var view_start = this.view_start,
        view_range = this.view_end - this.view_start,
        w_scale = width / view_range;
    
    var points = this.data, delta = this.delta, max = this.max,
        // Set base Y so that max label and data do not overlap. Base Y is where rectangle bases
        // start. However, height of each rectangle is relative to required_height; hence, the
        // max rectangle is required_height.
        base_y = height + LABEL_SPACING + CHAR_HEIGHT_PX;
        delta_x_px = Math.ceil(delta * w_scale);
    
    ctx.save();
    
    for (var i = 0, len = points.length; i < len; i++) {
        
        var x = Math.floor( (points[i][0] - view_start) * w_scale );
        var y = points[i][1];
        
        if (!y) { continue; }
        var y_px = y / max * height;
        
        ctx.fillStyle = "black";
        ctx.fillRect( x, base_y - y_px, delta_x_px, y_px );
        
        // Draw number count if it can fit the number with some padding, otherwise things clump up
        var text_padding_req_x = 4;
        if (this.show_counts && (ctx.measureText(y).width + text_padding_req_x) < delta_x_px) {
            ctx.fillStyle = "#666";
            ctx.textAlign = "center";
            ctx.fillText(y, x + (delta_x_px/2), 10);
        }
    }
    
    ctx.restore();
}

var LinePainter = function( data, view_start, view_end, min_value, max_value, color, mode ) {
    // Data and data properties
    this.data = data;
    // View
    this.view_start = view_start;
    this.view_end = view_end;
    // Drawing prefs
    this.min_value = min_value;
    this.max_value = max_value;
    this.color = color;
    this.mode = mode;
}

LinePainter.prototype.draw = function( ctx, width, height ) {
    var 
        in_path = false,
        min_value = this.min_value,
        max_value = this.max_value,
        vertical_range = max_value - min_value,
        height_px = height,
        view_start = this.view_start,
        view_range = this.view_end - this.view_start,
        w_scale = width / view_range,
        mode = this.mode,
        data = this.data;

    ctx.save();

    // Pixel position of 0 on the y axis
    var y_zero = Math.round( height + min_value / vertical_range * height );

    // Line at 0.0
    if ( mode !== "Intensity" ) {
        ctx.beginPath();
        ctx.moveTo( 0, y_zero );
        ctx.lineTo( width, y_zero );
        // ctx.lineWidth = 0.5;
        ctx.fillStyle = "#aaa";
        ctx.stroke();
    }
    
    ctx.beginPath();
    ctx.fillStyle = this.color;
    var x_scaled, y, delta_x_px;
    if (data.length > 1) {
        delta_x_px = Math.ceil((data[1][0] - data[0][0]) * w_scale);
    } else {
        delta_x_px = 10;
    }
    for (var i = 0, len = data.length; i < len; i++) {
        x_scaled = Math.round((data[i][0] - view_start) * w_scale);
        y = data[i][1];
        if (y === null) {
            if (in_path && mode === "Filled") {
                ctx.lineTo(x_scaled, height_px);
            }
            in_path = false;
            continue;
        }
        if (y < min_value) {
            y = min_value;
        } else if (y > max_value) {
            y = max_value;
        }
    
        if (mode === "Histogram") {
            // y becomes the bar height in pixels, which is the negated for canvas coords
            y = Math.round( y / vertical_range * height_px );
            ctx.fillRect(x_scaled, y_zero, delta_x_px, - y );
        } else if (mode === "Intensity" ) {
            y = 255 - Math.floor( (y - min_value) / vertical_range * 255 );
            ctx.fillStyle = "rgb(" +y+ "," +y+ "," +y+ ")";
            ctx.fillRect(x_scaled, 0, delta_x_px, height_px);
        } else {
            // console.log(y, track.min_value, track.vertical_range, (y - track.min_value) / track.vertical_range * track.height_px);
            y = Math.round( height_px - (y - min_value) / vertical_range * height_px );
            // console.log(canvas.get(0).height, canvas.get(0).width);
            if (in_path) {
                ctx.lineTo(x_scaled, y);
            } else {
                in_path = true;
                if (mode === "Filled") {
                    ctx.moveTo(x_scaled, height_px);
                    ctx.lineTo(x_scaled, y);
                } else {
                    ctx.moveTo(x_scaled, y);
                }
            }
        }
    }
    if (mode === "Filled") {
        if (in_path) {
            ctx.lineTo( x_scaled, y_zero );
            ctx.lineTo( 0, y_zero );
        }
        ctx.fill();
    } else {
        ctx.stroke();
    }
    
    ctx.restore();
}

var FeaturePainter = function( data, view_start, view_end, prefs, mode ) {
    this.data = data;
    this.view_start = view_start;
    this.view_end = view_end;
    this.prefs = prefs;
    this.mode = mode;
}

extend( FeaturePainter.prototype, { 

    get_required_height: function( rows_required ) {
        // y_scale is the height per row
        var required_height = y_scale = this.get_row_height(), mode = this.mode;
        // If using a packing mode, need to multiply by the number of slots used
        if (mode === "no_detail" || mode === "Squish" || mode === "Pack") {
            // Calculate new slots incrementally for this new chunk of data and update height if necessary.
            required_height = rows_required * y_scale;
        }
<<<<<<< HEAD
        return required_height;
=======
        // Pad bottom by half a row
        return required_height + Math.round( y_scale / 2 );
>>>>>>> 2a96970e
    },

    draw: function( ctx, width, height, slots ) {

        var data = this.data, view_start = this.view_start, view_end = this.view_end;

        ctx.save();

        ctx.fillStyle = this.prefs.block_color;
        ctx.textAlign = "right";

        var view_range = this.view_end - this.view_start,
            w_scale = width / view_range,
            y_scale = this.get_row_height();

        for (var i = 0, len = data.length; i < len; i++) {
            var feature = data[i],
                feature_uid = feature[0],
                feature_start = feature[1],
                feature_end = feature[2],
                // Slot valid only if features are slotted and this feature is slotted; 
                // feature may not be due to lack of space.
                slot = (slots && slots[feature_uid] !== undefined ? slots[feature_uid] : null);
                
            // Draw feature if there's overlap and mode is dense or feature is slotted (as it must be for all non-dense modes).
            if (is_overlap([feature_start, feature_end], [view_start, view_end]) && (this.mode == "Dense" || slot !== null)) {
                this.draw_element(ctx, this.mode, feature, slot, view_start, view_end, w_scale, y_scale, 
                                  width );
            }
        }

        ctx.restore();
    }
});

var LinkedFeaturePainter = function( data, view_start, view_end, prefs, mode ) {
    FeaturePainter.call( this, data, view_start, view_end, prefs, mode );
}

extend( LinkedFeaturePainter.prototype, FeaturePainter.prototype, {

    /**
     * Height of a single row, depends on mode
     */
    get_row_height: function() {
        var mode = this.mode, y_scale;
        if (mode === "summary_tree") {
            // No scale needed.
        }
        if (mode === "Dense") {
            y_scale = DENSE_TRACK_HEIGHT;            
        }
        else if (mode === "no_detail") {
            y_scale = NO_DETAIL_TRACK_HEIGHT;
<<<<<<< HEAD
        }
        else if (mode === "Squish") {
            y_scale = SQUISH_TRACK_HEIGHT;
        }
        else { // mode === "Pack"
            y_scale = PACK_TRACK_HEIGHT;
        }
=======
        }
        else if (mode === "Squish") {
            y_scale = SQUISH_TRACK_HEIGHT;
        }
        else { // mode === "Pack"
            y_scale = PACK_TRACK_HEIGHT;
        }
>>>>>>> 2a96970e
        return y_scale;
    },

    draw_element: function(ctx, mode, feature, slot, tile_low, tile_high, w_scale, y_scale, width ) {
        var 
            feature_uid = feature[0],
            feature_start = feature[1],
            // -1 b/c intervals are half-open.
            feature_end = feature[2] - 1, 
            feature_name = feature[3],
            f_start = Math.floor( Math.max(0, (feature_start - tile_low) * w_scale) ),
            f_end   = Math.ceil( Math.min(width, Math.max(0, (feature_end - tile_low) * w_scale)) ),
            y_center = (mode === "Dense" ? 0 : (0 + slot)) * y_scale,
            thickness, y_start, thick_start = null, thick_end = null,
            block_color = this.prefs.block_color,
            label_color = this.prefs.label_color;

        // Dense mode displays the same for all data.
        if (mode === "Dense") {
            ctx.fillStyle = block_color;
            ctx.fillRect(f_start, y_center, f_end - f_start, DENSE_FEATURE_HEIGHT);
        }
        else if (mode === "no_detail") {
            // No details for feature, so only one way to display.
            ctx.fillStyle = block_color;
            // TODO: what should width be here?
            ctx.fillRect(f_start, y_center + 5, f_end - f_start, DENSE_FEATURE_HEIGHT);
        } 
        else { // Mode is either Squish or Pack:
            // Feature details.
            var feature_strand = feature[4],
                feature_ts = feature[5],
                feature_te = feature[6],
                feature_blocks = feature[7];
            
            if (feature_ts && feature_te) {
                thick_start = Math.floor( Math.max(0, (feature_ts - tile_low) * w_scale) );
                thick_end = Math.ceil( Math.min(width, Math.max(0, (feature_te - tile_low) * w_scale)) );
            }
            
            // Set vars that depend on mode.
            var thin_height, thick_height;
            if (mode === "Squish") {
                thin_height = 1;
                thick_height = SQUISH_FEATURE_HEIGHT;
            } else { // mode === "Pack"
                thin_height = 5;
                thick_height = PACK_FEATURE_HEIGHT;
            }
            
            // Draw feature/feature blocks + connectors.
            if (!feature_blocks) {
                // If there are no blocks, treat the feature as one big exon.
                if ( feature.strand ) {
                    if (feature.strand === "+") {
                        ctx.fillStyle = RIGHT_STRAND_INV;
                    } else if (feature.strand === "-") {
                        ctx.fillStyle = LEFT_STRAND_INV;
                    }
                }
                else { // No strand.
                    ctx.fillStyle = block_color;
                }                            
                ctx.fillRect(f_start, y_center, f_end - f_start, thick_height);
            } else { 
                // There are feature blocks and mode is either Squish or Pack.
                //
                // Approach: (a) draw whole feature as connector/intron and (b) draw blocks as 
                // needed. This ensures that whole feature, regardless of whether it starts with
                // a block, is visible.
                //
                
                // Draw whole feature as connector/intron.
                var cur_y_center, cur_height;
                if (mode === "Squish") {
                    ctx.fillStyle = CONNECTOR_COLOR;
                    cur_y_center = y_center + Math.floor(SQUISH_FEATURE_HEIGHT/2) + 1;
                    cur_height = 1;
                }
                else { // mode === "Pack"
                    if (feature_strand) {
                        var cur_y_center = y_center;
                        var cur_height = thick_height;
                        if (feature_strand === "+") {
                            ctx.fillStyle = RIGHT_STRAND;
                        } else if (feature_strand === "-") {
                            ctx.fillStyle = LEFT_STRAND;
                        }
                    }
                    else {
                        ctx.fillStyle = CONNECTOR_COLOR;
                        cur_y_center += (SQUISH_FEATURE_HEIGHT/2) + 1;
                        cur_height = 1;
                    }
                }
                ctx.fillRect(f_start, cur_y_center, f_end - f_start, cur_height);
                
                for (var k = 0, k_len = feature_blocks.length; k < k_len; k++) {
                    var block = feature_blocks[k],
                        block_start = Math.floor( Math.max(0, (block[0] - tile_low) * w_scale) ),
                        // -1 b/c intervals are half-open.
                        block_end = Math.ceil( Math.min(width, Math.max((block[1] - 1 - tile_low) * w_scale)) );

                    // Skip drawing if block not on tile.    
                    if (block_start > block_end) { continue; }

                    // Draw thin block.
                    ctx.fillStyle = block_color;
                    ctx.fillRect(block_start, y_center + (thick_height-thin_height)/2 + 1, 
                                 block_end - block_start, thin_height);

                    // If block intersects with thick region, draw block as thick.
                    if (thick_start !== undefined && !(block_start > thick_end || block_end < thick_start) ) {
                        var block_thick_start = Math.max(block_start, thick_start),
                            block_thick_end = Math.min(block_end, thick_end);
                        ctx.fillRect(block_thick_start, y_center + 1,
                                     block_thick_end - block_thick_start, thick_height);
                    }
                }
            }
            
            // Draw label for Pack mode.
            if (mode === "Pack" && feature_start > tile_low) {
                ctx.fillStyle = label_color;
                // FIXME: do this without tile_index
                var tile_index = 1;
                if (tile_index === 0 && f_start - ctx.measureText(feature_name).width < 0) {
                    ctx.textAlign = "left";
                    ctx.fillText(feature_name, f_end + LABEL_SPACING, y_center + 8);
                } else {
                    ctx.textAlign = "right";
                    ctx.fillText(feature_name, f_start - LABEL_SPACING, y_center + 8);
                }
                ctx.fillStyle = block_color;
            }
        }
    }
});


var VariantPainter = function( data, view_start, view_end, prefs, mode ) {
    FeaturePainter.call( this, data, view_start, view_end, prefs, mode );
}

extend( VariantPainter.prototype, FeaturePainter.prototype, {
    draw_element: function(ctx, mode, feature, slot, tile_low, tile_high, w_scale, y_scale, width) {
        var feature = data[i],
            feature_uid = feature[0],
            feature_start = feature[1],
            // -1 b/c intervals are half-open.
            feature_end = feature[2] - 1,
            feature_name = feature[3],
            // All features need a start, end, and vertical center.
            f_start = Math.floor( Math.max(0, (feature_start - tile_low) * w_scale) ),
            f_end   = Math.ceil( Math.min(width, Math.max(0, (feature_end - tile_low) * w_scale)) ),
            y_center = (mode === "Dense" ? 0 : (0 + slot)) * y_scale,
            thickness, y_start, thick_start = null, thick_end = null;
        
        if (no_label) {
            ctx.fillStyle = block_color;
            ctx.fillRect(f_start + left_offset, y_center + 5, f_end - f_start, 1);
        } else { // Show blocks, labels, etc.                        
            // Unpack.
            var ref_base = feature[4], alt_base = feature[5], qual = feature[6];
        
            // Draw block for entry.
            thickness = 9;
            y_start = 1;
            ctx.fillRect(f_start + left_offset, y_center, f_end - f_start, thickness);
        
            // Add label for entry.
            if (mode !== "Dense" && feature_name !== undefined && feature_start > tile_low) {
                // Draw label
                ctx.fillStyle = label_color;
                if (tile_index === 0 && f_start - ctx.measureText(feature_name).width < 0) {
                    ctx.textAlign = "left";
                    ctx.fillText(feature_name, f_end + 2 + left_offset, y_center + 8);
                } else {
                    ctx.textAlign = "right";
                    ctx.fillText(feature_name, f_start - 2 + left_offset, y_center + 8);
                }
                ctx.fillStyle = block_color;
            }
        
            // Show additional data on block.
            var vcf_label = ref_base + " / " + alt_base;
            if (feature_start > tile_low && ctx.measureText(vcf_label).width < (f_end - f_start)) {
                ctx.fillStyle = "white";
                ctx.textAlign = "center";
                ctx.fillText(vcf_label, left_offset + f_start + (f_end-f_start)/2, y_center + 8);
                ctx.fillStyle = block_color;
            }
        }
    }
});

var ReadPainter = function( data, view_start, view_end, prefs, mode, ref_seq ) {
    FeaturePainter.call( this, data, view_start, view_end, prefs, mode );
    this.ref_seq = ref_seq;
}

extend( ReadPainter.prototype, FeaturePainter.prototype, {
    /**
     * Returns y_scale based on mode.
     */
    get_row_height: function() {
        var y_scale, mode = this.mode;
        if (mode === "summary_tree") {
            // No scale needed.
        }
        if (mode === "Dense") {
            y_scale = DENSE_TRACK_HEIGHT;            
        }
        else if (mode === "Squish") {
            y_scale = SQUISH_TRACK_HEIGHT;
        }
        else { // mode === "Pack"
            y_scale = PACK_TRACK_HEIGHT;
            if (this.prefs.show_insertions) {
                y_scale *= 2;
            }
        }
        return y_scale;
    },
    /**
     * Draw a single read.
     */
    draw_read: function(ctx, mode, w_scale, tile_low, tile_high, feature_start, cigar, orig_seq, y_center) {
        ctx.textAlign = "center";
        var track = this,
            tile_region = [tile_low, tile_high],
            base_offset = 0,
            seq_offset = 0,
            gap = 0
            ref_seq = this.ref_seq;
            
        // Keep list of items that need to be drawn on top of initial drawing layer.
        var draw_last = [];
        
        // Gap is needed so that read is offset and hence first base can be drawn on read.
        // TODO-FIX: using this gap offsets reads so that their start is not visually in sync with other tracks.
        if ((mode === "Pack" || this.mode === "Auto") && orig_seq !== undefined && w_scale > CHAR_WIDTH_PX) {
            gap = Math.round(w_scale/2);
        }
        if (!cigar) {
            // If no cigar string, then assume all matches
            cigar = [ [0, orig_seq.length] ]
        }
        for (var cig_id = 0, len = cigar.length; cig_id < len; cig_id++) {
            var cig = cigar[cig_id],
                cig_op = "MIDNSHP=X"[cig[0]],
                cig_len = cig[1];
            
            if (cig_op === "H" || cig_op === "S") {
                // Go left if it clips
                base_offset -= cig_len;
            }
            var seq_start = feature_start + base_offset,
                s_start = Math.floor( Math.max(0, (seq_start - tile_low) * w_scale) ),
                s_end = Math.floor( Math.max(0, (seq_start + cig_len - tile_low) * w_scale) );
                
            switch (cig_op) {
                case "H": // Hard clipping.
                    // TODO: draw anything?
                    // Sequence not present, so do not increment seq_offset.
                    break;
                case "S": // Soft clipping.
                case "M": // Match.
                case "=": // Equals.
                    var seq_tile_overlap = compute_overlap([seq_start, seq_start + cig_len], tile_region);
                    if (seq_tile_overlap !== NO_OVERLAP) {
                        // Draw.
                        var seq = orig_seq.slice(seq_offset, seq_offset + cig_len);
                        if (gap > 0) {
                            ctx.fillStyle = this.prefs.block_color;
                            ctx.fillRect(s_start - gap, y_center + 1, s_end - s_start, 9);
                            ctx.fillStyle = CONNECTOR_COLOR;
                            // TODO: this can be made much more efficient by computing the complete sequence
                            // to draw and then drawing it.
                            for (var c = 0, str_len = seq.length; c < str_len; c++) {
                                if (this.prefs.show_differences && ref_seq) {
                                    var ref_char = ref_seq[seq_start - tile_low + c];
                                    if (!ref_char || ref_char.toLowerCase() === seq[c].toLowerCase()) {
                                        continue;
                                    }
                                }
                                if (seq_start + c >= tile_low && seq_start + c <= tile_high) {
                                    var c_start = Math.floor( Math.max(0, (seq_start + c - tile_low) * w_scale) );
                                    ctx.fillText(seq[c], c_start, y_center + 9);
                                }
                            }
                        } else {
                            ctx.fillStyle = this.prefs.block_color;
                            // TODO: This is a pretty hack-ish way to fill rectangle based on mode.
                            ctx.fillRect(s_start, 
                                         y_center + (this.mode !== "Dense" ? 4 : 5), 
                                         s_end - s_start, 
                                         (mode !== "Dense" ? SQUISH_FEATURE_HEIGHT : DENSE_FEATURE_HEIGHT) );
                        }
                    }
                    seq_offset += cig_len;
                    base_offset += cig_len;
                    break;
                case "N": // Skipped bases.
                    ctx.fillStyle = CONNECTOR_COLOR;
                    ctx.fillRect(s_start - gap, y_center + 5, s_end - s_start, 1);
                    //ctx.dashedLine(s_start + this.left_offset, y_center + 5, this.left_offset + s_end, y_center + 5);
                    // No change in seq_offset because sequence not used when skipping.
                    base_offset += cig_len;
                    break;
                case "D": // Deletion.
                    ctx.fillStyle = "red";
                    ctx.fillRect(s_start - gap, y_center + 4, s_end - s_start, 3);
                    // TODO: is this true? No change in seq_offset because sequence not used when skipping.
                    base_offset += cig_len;
                    break;
                case "P": // TODO: No good way to draw insertions/padding right now, so ignore
                    // Sequences not present, so do not increment seq_offset.
                    break;
                case "I": // Insertion.
                    // Check to see if sequence should be drawn at all by looking at the overlap between
                    // the sequence region and the tile region.
                    var 
                        seq_tile_overlap = compute_overlap([seq_start, seq_start + cig_len], tile_region),
                        insert_x_coord = s_start - gap;
                    
                    if (seq_tile_overlap !== NO_OVERLAP) {
                        var seq = orig_seq.slice(seq_offset, seq_offset + cig_len);
                        // Insertion point is between the sequence start and the previous base: (-gap) moves
                        // back from sequence start to insertion point.
                        if (this.prefs.show_insertions) {
                            //
                            // Show inserted sequence above, centered on insertion point.
                            //

                            // Draw sequence.
                            // X center is offset + start - <half_sequence_length>
                            var x_center = s_start - (s_end - s_start)/2;
                            if ( (mode === "Pack" || this.mode === "Auto") && orig_seq !== undefined && w_scale > CHAR_WIDTH_PX) {
                                // Draw sequence container.
                                ctx.fillStyle = "yellow";
                                ctx.fillRect(x_center - gap, y_center - 9, s_end - s_start, 9);
                                draw_last[draw_last.length] = {type: "triangle", data: [insert_x_coord, y_center + 4, 5]};
                                ctx.fillStyle = CONNECTOR_COLOR;
                                // Based on overlap b/t sequence and tile, get sequence to be drawn.
                                switch(seq_tile_overlap) {
                                    case(OVERLAP_START):
                                        seq = seq.slice(tile_low-seq_start);
                                        break;
                                    case(OVERLAP_END):
                                        seq = seq.slice(0, seq_start-tile_high);
                                        break;
                                    case(CONTAINED_BY):
                                        // All of sequence drawn.
                                        break;
                                    case(CONTAINS):
                                        seq = seq.slice(tile_low-seq_start, seq_start-tile_high);
                                        break;
                                }
                                // Draw sequence.
                                for (var c = 0, str_len = seq.length; c < str_len; c++) {
                                    var c_start = Math.floor( Math.max(0, (seq_start + c -  tile_low) * w_scale) );
                                    ctx.fillText(seq[c], c_start - (s_end - s_start)/2, y_center);
                                }
                            }
                            else {
                                // Draw block.
                                ctx.fillStyle = "yellow";
                                // TODO: This is a pretty hack-ish way to fill rectangle based on mode.
                                ctx.fillRect(x_center, y_center + (this.mode !== "Dense" ? 2 : 5), 
                                             s_end - s_start, (mode !== "Dense" ? SQUISH_FEATURE_HEIGHT : DENSE_FEATURE_HEIGHT));
                            }
                        }
                        else {
                            if ( (mode === "Pack" || this.mode === "Auto") && orig_seq !== undefined && w_scale > CHAR_WIDTH_PX) {
                                // Show insertions with a single number at the insertion point.
                                draw_last[draw_last.length] = {type: "text", data: [seq.length, insert_x_coord, y_center + 9]};
                            }
                            else {
                                // TODO: probably can merge this case with code above.
                            }
                        }
                    }
                    seq_offset += cig_len;
                    // No change to base offset because insertions are drawn above sequence/read.
                    break;
                case "X":
                    // TODO: draw something?
                    seq_offset += cig_len;
                    break;
            }
        }
        
        //
        // Draw last items.
        //
        ctx.fillStyle = "yellow";
        var item, type, data;
        for (var i = 0; i < draw_last.length; i++) {
            item = draw_last[i];
            type = item["type"];
            data = item["data"];
            if (type === "text") {
                ctx.font = "bold " + DEFAULT_FONT;
                ctx.fillText(data[0], data[1], data[2]);
                ctx.font = DEFAULT_FONT;
            }
            else if (type == "triangle") {
                ctx.drawDownwardEquilateralTriangle(data[0], data[1], data[2]);
            }
        }
    },
    /**
     * Draw a complete read pair
     */
    draw_element: function(ctx, mode, feature, slot, tile_low, tile_high, w_scale, y_scale, width ) {
        // All features need a start, end, and vertical center.
        var feature_uid = feature[0],
            feature_start = feature[1],
            feature_end = feature[2],
            feature_name = feature[3],
            f_start = Math.floor( Math.max(0, (feature_start - tile_low) * w_scale) ),
            f_end   = Math.ceil( Math.min(width, Math.max(0, (feature_end - tile_low) * w_scale)) ),
            y_center = (mode === "Dense" ? 1 : (1 + slot)) * y_scale,
            block_color = this.prefs.block_color,
            label_color = this.prefs.label_color,
            // Left-gap for label text since we align chrom text to the position tick.
            gap = 0;

        // TODO: fix gap usage; also see note on gap in draw_read.
        if ((mode === "Pack" || this.mode === "Auto") && w_scale > CHAR_WIDTH_PX) {
            var gap = Math.round(w_scale/2);
        }
        
        // Draw read.
        ctx.fillStyle = block_color;
        if (feature[5] instanceof Array) {
            // Read is paired.
            var b1_start = Math.floor( Math.max(0, (feature[4][0] - tile_low) * w_scale) ),
                b1_end   = Math.ceil( Math.min(width, Math.max(0, (feature[4][1] - tile_low) * w_scale)) ),
                b2_start = Math.floor( Math.max(0, (feature[5][0] - tile_low) * w_scale) ),
                b2_end   = Math.ceil( Math.min(width, Math.max(0, (feature[5][1] - tile_low) * w_scale)) );

            // Draw left/forward read.
            if (feature[4][1] >= tile_low && feature[4][0] <= tile_high && feature[4][2]) {
                this.draw_read(ctx, mode, w_scale, tile_low, tile_high, feature[4][0], feature[4][2], feature[4][3], y_center);
            }
            // Draw right/reverse read.
            if (feature[5][1] >= tile_low && feature[5][0] <= tile_high && feature[5][2]) {
                this.draw_read(ctx, mode, w_scale, tile_low, tile_high, feature[5][0], feature[5][2], feature[5][3], y_center);
            }
            // Draw connector.
            if (b2_start > b1_end) {
                ctx.fillStyle = CONNECTOR_COLOR;
                ctx.dashedLine(b1_end - gap, y_center + 5, b2_start - gap, y_center + 5);
            }
        } else {
            // Read is single.
            ctx.fillStyle = block_color;
            this.draw_read(ctx, mode, w_scale, tile_low, tile_high, feature_start, feature[4], feature[5], y_center);
        }
        if (mode === "Pack" && feature_start > tile_low) {
            // Draw label.
            ctx.fillStyle = this.prefs.label_color;
            // FIXME: eliminate tile_index
            var tile_index = 1;
            if (tile_index === 0 && f_start - ctx.measureText(feature_name).width < 0) {
                ctx.textAlign = "left";
                ctx.fillText(feature_name, f_end + LABEL_SPACING - gap, y_center + 8);
            } else {
                ctx.textAlign = "right";
                ctx.fillText(feature_name, f_start - LABEL_SPACING - gap, y_center + 8);
            }
            ctx.fillStyle = block_color;
        }
    }
});<|MERGE_RESOLUTION|>--- conflicted
+++ resolved
@@ -2298,12 +2298,8 @@
         // Create painter, and canvas of sufficient size to contain all features
         // HACK: ref_seq will only be defined for ReadTracks, and only the ReadPainter accepts that argument
         var painter = new (this.painter)( filtered, tile_low, tile_high, this.prefs, mode, ref_seq );
-<<<<<<< HEAD
-        var required_height = painter.get_required_height( slots_required );
-=======
         // FIXME: ERROR_PADDING is an ugly gap most of the time
         var required_height = painter.get_required_height( slots_required ) + ERROR_PADDING;
->>>>>>> 2a96970e
         var canvas = this.view.canvas_manager.new_canvas();
         
         canvas.width = width + left_offset;
@@ -2341,11 +2337,7 @@
         this.example_feature = (result.data.length ? result.data[0] : undefined);
       
         // Draw features
-<<<<<<< HEAD
-        ctx.translate( left_offset, 0 );
-=======
         ctx.translate( left_offset, ERROR_PADDING );
->>>>>>> 2a96970e
         painter.draw( ctx, width, required_height, slots );
             
         return canvas;
@@ -2426,19 +2418,11 @@
         post_init();
     }
 });
-<<<<<<< HEAD
 
 // ---- To be extracted ------------------------------------------------------
 
 // ---- Simple extend function for inheritence ----
 
-=======
-
-// ---- To be extracted ------------------------------------------------------
-
-// ---- Simple extend function for inheritence ----
-
->>>>>>> 2a96970e
 var extend = function() {
     var target = arguments[0];
     for ( var i = 1; i < arguments.length; i++ ) {
@@ -2586,8 +2570,6 @@
             // Add current feature to slot.
             if (start_end_dct[slot_num] === undefined) { 
                 start_end_dct[slot_num] = [];
-<<<<<<< HEAD
-=======
             }
             start_end_dct[slot_num].push([f_start, f_end]);
             inc_slots[feature_uid] = slot_num;
@@ -2608,33 +2590,9 @@
             console.log(i, "*************");
             for (var k = 0, k_len = slot.length; k < k_len; k++) {
                 console.log("\t", slot[k][0], slot[k][1]);
->>>>>>> 2a96970e
-            }
-            start_end_dct[slot_num].push([f_start, f_end]);
-            inc_slots[feature_uid] = slot_num;
-            highest_slot = Math.max(highest_slot, slot_num);
-        }
-        else {
-            // TODO: remove this warning when skipped features are handled.
-            // Show warning for skipped feature.
-            //console.log("WARNING: not displaying feature", feature_uid, f_start, f_end);
-        }
-    }
-<<<<<<< HEAD
-    
-    // Debugging: view slots data.
-    /*
-    for (var i = 0; i < MAX_FEATURE_DEPTH; i++) {
-        var slot = start_end_dct[i];
-        if (slot !== undefined) {
-            console.log(i, "*************");
-            for (var k = 0, k_len = slot.length; k < k_len; k++) {
-                console.log("\t", slot[k][0], slot[k][1]);
-            }
-        }
-    }
-=======
->>>>>>> 2a96970e
+            }
+        }
+    }
     */
     return highest_slot + 1;
 }
@@ -2815,12 +2773,8 @@
             // Calculate new slots incrementally for this new chunk of data and update height if necessary.
             required_height = rows_required * y_scale;
         }
-<<<<<<< HEAD
-        return required_height;
-=======
         // Pad bottom by half a row
         return required_height + Math.round( y_scale / 2 );
->>>>>>> 2a96970e
     },
 
     draw: function( ctx, width, height, slots ) {
@@ -2875,7 +2829,6 @@
         }
         else if (mode === "no_detail") {
             y_scale = NO_DETAIL_TRACK_HEIGHT;
-<<<<<<< HEAD
         }
         else if (mode === "Squish") {
             y_scale = SQUISH_TRACK_HEIGHT;
@@ -2883,15 +2836,6 @@
         else { // mode === "Pack"
             y_scale = PACK_TRACK_HEIGHT;
         }
-=======
-        }
-        else if (mode === "Squish") {
-            y_scale = SQUISH_TRACK_HEIGHT;
-        }
-        else { // mode === "Pack"
-            y_scale = PACK_TRACK_HEIGHT;
-        }
->>>>>>> 2a96970e
         return y_scale;
     },
 
