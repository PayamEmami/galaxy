--- conflicted
+++ resolved
@@ -4,11 +4,7 @@
 import os
 import sys
 
-<<<<<<< HEAD
-assert sys.version_info[:2] >= (2, 4)
-=======
 assert sys.version_info[:2] >= (2, 6)
->>>>>>> 2f2acb98
 
 lib = os.path.abspath(os.path.join(os.path.dirname(__file__), os.pardir, "lib"))
 sys.path.insert(1, lib)
