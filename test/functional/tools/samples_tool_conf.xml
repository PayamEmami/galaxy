<?xml version="1.0"?>
<toolbox tool_path="${tool_conf_dir}" is_shed_conf="false">
  <tool file="upload.xml"/>
  <tool file="simple_constructs.xml" />
  <tool file="color_param.xml" />
  <tool file="inheritance_simple.xml" />
  <tool file="boolean_conditional.xml" />
  <tool file="composite.xml" />
  <tool file="environment_variables.xml" />
  <tool file="code_file.xml" />
  <tool file="disambiguate_cond.xml" />
  <tool file="multi_repeats.xml"/>
  <tool file="library_data.xml"/>
  <tool file="multi_select.xml" />
  <tool file="multi_output.xml" />
  <tool file="multi_output_configured.xml" />
  <tool file="multi_output_assign_primary.xml" />
  <tool file="tool_provided_metadata_1.xml" />
  <tool file="tool_provided_metadata_2.xml" />
  <tool file="tool_provided_metadata_3.xml" />
  <tool file="tool_provided_metadata_4.xml" />
  <tool file="tool_provided_metadata_5.xml" />
  <tool file="tool_provided_metadata_6.xml" />
  <tool file="tool_provided_metadata_7.xml" />
  <tool file="tool_provided_metadata_8.xml" />
  <tool file="tool_provided_metadata_9.xml" />
<<<<<<< HEAD
=======
  <tool file="empty_datasets.xml" />
>>>>>>> 2f2acb98
  <tool file="inputs_as_json.xml" />
  <tool file="dbkey_filter_input.xml" />
  <tool file="dbkey_filter_multi_input.xml" />
  <tool file="dbkey_output_action.xml" />
  <tool file="composite_output.xml" />
  <tool file="composite_output_tests.xml" />
  <tool file="unicode_stream.xml" />
  <tool file="vcf_bgzip.xml" />
  <tool file="metadata.xml" />
  <tool file="metadata_bam.xml" />
  <tool file="metadata_bcf.xml" />
  <tool file="metadata_biom1.xml" />
  <tool file="metadata_column_names.xml" />
  <tool file="strict_shell.xml" />
  <tool file="strict_shell_default_off.xml" />
  <tool file="detect_errors_aggressive.xml" />
  <tool file="md5sum.xml" />
  <tool file="checksum.xml" />
  <tool file="is_valid_xml.xml" />
  <!--
  TODO: Figure out why this transiently fails on Jenkins.
  <tool file="maxseconds.xml" />
  -->
  <tool file="job_properties.xml" />
  <tool file="version_command_plain.xml" />
  <tool file="version_command_interpreter.xml" />
  <tool file="version_command_tool_dir.xml" />
  <tool file="exit_code_from_file.xml" />
  <tool file="gzipped_inputs.xml" />
  <tool file="output_order.xml" />
  <tool file="output_format.xml" />
  <tool file="output_format_deprecated_when.xml" />
  <tool file="output_format_collection.xml" />
  <tool file="output_filter.xml" />
  <tool file="output_filter_exception_1.xml" />
  <tool file="output_collection_filter.xml" />
  <tool file="output_auto_format.xml" />
  <tool file="create_2.xml" />
  <tool file="create_10.xml" />
  <tool file="disambiguate_repeats.xml" />
  <tool file="min_repeat.xml" />
  <tool file="parallelism.xml" />
  <tool file="parallelism_optional.xml" />
  <tool file="implicit_default_conds.xml" />
  <tool file="multi_data_param.xml" />
  <tool file="multi_data_repeat.xml" />
  <tool file="multi_data_optional.xml" />
  <tool file="paths_as_file.xml" />
  <tool file="param_text_option.xml" />
  <tool file="column_param.xml" />
  <tool file="column_multi_param.xml" />
  <tool file="special_params.xml" />
  <tool file="section.xml" />
  <tool file="top_level_data.xml" />
  <tool file="validation_default.xml" />
  <tool file="validation_sanitizer.xml" />
  <tool file="validation_repeat.xml" />
  <tool file="empty_output.xml" />
  <tool file="validation_empty_dataset.xml" />
  <tool file="implicit_conversion.xml" />
  <tool file="explicit_conversion.xml" />
  <tool file="identifier_source.xml" />
  <tool file="identifier_single.xml" />
  <tool file="identifier_multiple.xml" />
  <tool file="identifier_multiple_in_conditional.xml" />
  <tool file="identifier_multiple_in_repeat.xml" />
  <tool file="identifier_collection.xml" />
  <tool file="tool_directory.xml" />
  <tool file="output_action_change_format.xml" />
  <tool file="collection_paired_test.xml" />
  <tool file="paired_collection_map_over_structured_like.xml" />
  <tool file="collection_nested_test.xml" />
  <tool file="collection_mixed_param.xml" />
  <tool file="collection_two_paired.xml" />
  <tool file="collection_creates_pair.xml" />
  <tool file="collection_creates_pair_from_type.xml" />
  <tool file="collection_creates_list.xml" />
  <tool file="collection_creates_list_2.xml" />
  <tool file="collection_creates_list_of_pairs.xml" />
  <tool file="collection_optional_param.xml" />
  <tool file="collection_split_on_column.xml" />
  <tool file="collection_creates_dynamic_nested.xml" />
  <tool file="collection_creates_dynamic_nested_from_json.xml" />
  <tool file="collection_creates_dynamic_nested_from_json_elements.xml" />
  <tool file="collection_creates_dynamic_list_of_pairs.xml" />
  <tool file="collection_type_source.xml" />
  <tool file="collection_creates_list_fail.xml" />
  <tool file="collection_creates_dynamic_nested_fail.xml" />
  <tool file="cheetah_casting.xml" />

  <tool file="cheetah_problem_unbound_var.xml" />
  <tool file="cheetah_problem_unbound_var_input.xml" />
  <tool file="cheetah_problem_syntax_error.xml" />
  <tool file="python_environment_problem.xml" />

  <tool file="multiple_versions_v01.xml" />
  <tool file="multiple_versions_v02.xml" />

  <!-- Tools interesting only for building up test workflows. -->

  <!-- Next three tools demonstrate concatenating multiple datasets
       with a repeat, multiple datasets with a multiple input data
       parameter, and multiple datasets from a collection. -->
  <tool file="for_workflows/cat.xml" />
  <tool file="for_workflows/cat_list.xml" />
  <tool file="for_workflows/cat_collection.xml" />
  <tool file="for_workflows/head.xml" />
  <tool file="for_workflows/cat_interleave.xml" />
  <tool file="for_workflows/pileup.xml" />
  <tool file="for_workflows/mapper.xml" />
  <tool file="for_workflows/mapper2.xml" />
  <tool file="for_workflows/split.xml" />
  <tool file="for_workflows/create_input_collection.xml" />

  <section id="filter" name="For Tours">
    <tool file="for_tours/filtering.xml" />
  </section>

  <!-- Tools for dependency and container testing. -->
  <tool file="legacy_r.xml" />
  <tool file="mulled_example_multi_1.xml" />
  <tool file="mulled_example_multi_versionless.xml" />
  <tool file="mulled_example_multi_incomplete.xml" />
  <tool file="mulled_example_conflict.xml" />

  <tool file="simple_constructs.yml" />

  <!-- Load collection operation tools - I consider these part of the
       "framework" and they are used to in API tests to test the underlying
       ToolActions. -->
  <tool file="${model_tools_path}/unzip_collection.xml" />
  <tool file="${model_tools_path}/zip_collection.xml" />
  <tool file="${model_tools_path}/filter_failed_collection.xml" />
  <tool file="${model_tools_path}/flatten_collection.xml" />
  <tool file="${model_tools_path}/sort_collection_list.xml" />
  <tool file="${model_tools_path}/merge_collection.xml" />
  <tool file="${model_tools_path}/relabel_from_file.xml" />
  <tool file="${model_tools_path}/filter_from_file.xml" />

</toolbox><|MERGE_RESOLUTION|>--- conflicted
+++ resolved
@@ -24,10 +24,7 @@
   <tool file="tool_provided_metadata_7.xml" />
   <tool file="tool_provided_metadata_8.xml" />
   <tool file="tool_provided_metadata_9.xml" />
-<<<<<<< HEAD
-=======
   <tool file="empty_datasets.xml" />
->>>>>>> 2f2acb98
   <tool file="inputs_as_json.xml" />
   <tool file="dbkey_filter_input.xml" />
   <tool file="dbkey_filter_multi_input.xml" />
