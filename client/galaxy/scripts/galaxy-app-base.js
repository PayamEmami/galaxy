--- conflicted
+++ resolved
@@ -25,7 +25,6 @@
 // add logging shortcuts for this object
 addLogging( GalaxyApp, 'GalaxyApp' );
 
-<<<<<<< HEAD
 // a debug flag can be set via local storage and made available during script/page loading
 var DEBUGGING_KEY = 'galaxy:debug',
     NAMESPACE_KEY = DEBUGGING_KEY + ':namespaces',
@@ -35,15 +34,6 @@
 } catch( storageErr ){
     console.log( localize( 'localStorage not available for debug flag retrieval' ) );
 }
-=======
-/** default options */
-GalaxyApp.prototype.defaultOptions = {
-    /** monkey patch attributes from existing window.Galaxy object? */
-    patchExisting   : true,
-    /** root url of this app */
-    root            : '/'
-};
->>>>>>> 7150983a
 
 /** initalize options and sub-components */
 GalaxyApp.prototype._init = function init( options ){
