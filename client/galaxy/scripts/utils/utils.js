--- conflicted
+++ resolved
@@ -83,7 +83,6 @@
         return false;
     };
 
-<<<<<<< HEAD
     /**
      * Convert list to pretty string
      * @param{String}   lst - List of strings to be converted in human readable list sentence
@@ -94,31 +93,6 @@
             var pos = lst.lastIndexOf( ', ' );
             if ( pos != -1 ) {
                 lst = lst.substr( 0, pos ) + ' or ' + lst.substr( pos + 2 );
-=======
-/**
- * Request handler for GET
- * @param{String}   url     - Url request is made to
- * @param{Function} success - Callback on success
- * @param{Function} error   - Callback on error
- * @param{Boolean}  cache   - Use cached data if available
- */
-function get (options) {
-    top.__utils__get__ = top.__utils__get__ || {};
-    var cache_key = JSON.stringify( options );
-    if (options.cache && top.__utils__get__[cache_key]) {
-        options.success && options.success(top.__utils__get__[cache_key]);
-        window.console.debug('utils.js::get() - Fetching from cache [' + options.url + '].');
-    } else {
-        request({
-            url     : options.url,
-            data    : options.data,
-            success : function(response) {
-                top.__utils__get__[cache_key] = response;
-                options.success && options.success(response);
-            },
-            error : function(response, status) {
-                options.error && options.error(response, status);
->>>>>>> 7dadb932
             }
             return lst;
         }
@@ -146,8 +120,8 @@
                     top.__utils__get__[cache_key] = response;
                     options.success && options.success(response);
                 },
-                error : function(response) {
-                    options.error && options.error(response);
+                error : function(response, status) {
+                    options.error && options.error(response, status);
                 }
             });
         }
@@ -181,14 +155,6 @@
             ajaxConfig.url      = ajaxConfig.url;
             ajaxConfig.data     = JSON.stringify(ajaxConfig.data);
         }
-<<<<<<< HEAD
-=======
-        options.error && options.error(response_text, response.status);
-    }).always(function() {
-        options.complete && options.complete();
-    });
-};
->>>>>>> 7dadb932
 
         // make request
         $.ajax(ajaxConfig).done(function(response) {
@@ -208,7 +174,7 @@
             } catch (e) {
                 response_text = response.responseText;
             }
-            options.error && options.error(response_text, response);
+            options.error && options.error(response_text, response.status);
         }).always(function() {
             options.complete && options.complete();
         });
