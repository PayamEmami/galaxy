<<<<<<< HEAD
define([
    "mvc/history/history-contents",
    "mvc/history/history-preferences",
    "mvc/base/controlled-fetch-collection",
    "utils/utils",
    "mvc/base-mvc",
    "utils/localization"
], function( HISTORY_CONTENTS, HISTORY_PREFS, CONTROLLED_FETCH_COLLECTION, UTILS, BASE_MVC, _l ){
'use strict';

//==============================================================================
/** @class Model for a Galaxy history resource - both a record of user
=======
define(
    [
        "mvc/history/history-contents",
        "mvc/history/history-preferences",
        "mvc/base/controlled-fetch-collection",
        "utils/utils",
        "mvc/base-mvc",
        "utils/localization"
    ],
    function(
        HISTORY_CONTENTS,
        HISTORY_PREFS,
        CONTROLLED_FETCH_COLLECTION,
        UTILS,
        BASE_MVC,
        _l
    ) {
        "use strict";

        //==============================================================================
        /** @class Model for a Galaxy history resource - both a record of user
>>>>>>> 2f2acb98
 *      tool use and a collection of the datasets those tools produced.
 *  @name History
 *  @augments Backbone.Model
 */
        var History = Backbone.Model.extend(BASE_MVC.LoggableMixin).extend(
            BASE_MVC.mixin(
                BASE_MVC.SearchableModelMixin,
                /** @lends History.prototype */ {
                    _logNamespace: "history",

                    /** ms between fetches when checking running jobs/datasets for updates */
                    UPDATE_DELAY: 4000,

                    // values from api (may need more)
                    defaults: {
                        model_class: "History",
                        id: null,
                        name: "Unnamed History",
                        state: "new",

                        deleted: false,
                        contents_active: {},
                        contents_states: {}
                    },

                    urlRoot: Galaxy.root + "api/histories",

                    contentsClass: HISTORY_CONTENTS.HistoryContents,

                    /** What model fields to search with */
                    searchAttributes: ["name", "annotation", "tags"],

                    /** Adding title and singular tag */
                    searchAliases: {
                        title: "name",
                        tag: "tags"
                    },

                    // ........................................................................ set up/tear down
                    /** Set up the model
     *  @param {Object} historyJSON model data for this History
     *  @param {Object} options     any extra settings including logger
     */
                    initialize: function(historyJSON, options) {
                        options = options || {};
                        this.logger = options.logger || null;
                        this.log(this + ".initialize:", historyJSON, options);

                        /** HistoryContents collection of the HDAs contained in this history. */
                        this.contents = new this.contentsClass([], {
                            history: this,
                            historyId: this.get("id"),
                            order: options.order
                        });

                        this._setUpListeners();
                        this._setUpCollectionListeners();

                        /** cached timeout id for the dataset updater */
                        this.updateTimeoutId = null;
                    },

                    /** set up any event listeners for this history including those to the contained HDAs
     *  events: error:contents  if an error occurred with the contents collection
     */
                    _setUpListeners: function() {
                        // if the model's id changes ('current' or null -> an actual id), update the contents history_id
                        return this.on({
                            error: function(model, xhr, options, msg, details) {
                                this.clearUpdateTimeout();
                            },
                            "change:id": function(model, newId) {
                                if (this.contents) {
                                    this.contents.historyId = newId;
                                }
                            }
                        });
                    },

                    /** event handlers for the contents submodels */
                    _setUpCollectionListeners: function() {
                        if (!this.contents) {
                            return this;
                        }
                        // bubble up errors
                        return this.listenTo(this.contents, {
                            error: function() {
                                this.trigger.apply(
                                    this,
                                    jQuery.makeArray(arguments)
                                );
                            }
                        });
                    },

                    // ........................................................................ derived attributes
                    /**  */
                    contentsShown: function() {
                        var contentsActive = this.get("contents_active");
                        var shown = contentsActive.active || 0;
                        shown += this.contents.includeDeleted
                            ? contentsActive.deleted
                            : 0;
                        shown += this.contents.includeHidden
                            ? contentsActive.hidden
                            : 0;
                        return shown;
                    },

                    /** convert size in bytes to a more human readable version */
                    nice_size: function() {
                        var size = this.get("size");
                        return size
                            ? UTILS.bytesToString(size, true, 2)
                            : _l("(empty)");
                    },

                    /** override to add nice_size */
                    toJSON: function() {
                        return _.extend(
                            Backbone.Model.prototype.toJSON.call(this),
                            {
                                nice_size: this.nice_size()
                            }
                        );
                    },

                    /** override to allow getting nice_size */
                    get: function(key) {
                        if (key === "nice_size") {
                            return this.nice_size();
                        }
                        return Backbone.Model.prototype.get.apply(
                            this,
                            arguments
                        );
                    },

                    // ........................................................................ common queries
                    /** T/F is this history owned by the current user (Galaxy.user)
     *      Note: that this will return false for an anon user even if the history is theirs.
     */
                    ownedByCurrUser: function() {
                        // no currUser
                        if (!Galaxy || !Galaxy.user) {
                            return false;
                        }
                        // user is anon or history isn't owned
                        if (
                            Galaxy.user.isAnonymous() ||
                            Galaxy.user.id !== this.get("user_id")
                        ) {
                            return false;
                        }
                        return true;
                    },

                    /** Return the number of running jobs assoc with this history (note: unknown === 0) */
                    numOfUnfinishedJobs: function() {
                        var unfinishedJobIds = this.get("non_ready_jobs");
                        return unfinishedJobIds ? unfinishedJobIds.length : 0;
                    },

                    /** Return the number of running hda/hdcas in this history (note: unknown === 0) */
                    numOfUnfinishedShownContents: function() {
                        return this.contents.runningAndActive().length || 0;
                    },

                    // ........................................................................ updates
                    _fetchContentRelatedAttributes: function() {
                        var contentRelatedAttrs = [
                            "size",
                            "non_ready_jobs",
                            "contents_active",
                            "hid_counter"
                        ];
                        return this.fetch({
                            data: $.param({
                                keys: contentRelatedAttrs.join(",")
                            })
                        });
                    },

                    /** check for any changes since the last time we updated (or fetch all if ) */
                    refresh: function(options) {
                        // console.log( this + '.refresh' );
                        options = options || {};
                        var self = this;

                        // note if there was no previous update time, all summary contents will be fetched
                        var lastUpdateTime = self.lastUpdateTime;
                        // if we don't flip this, then a fully-fetched list will not be re-checked via fetch
                        this.contents.allFetched = false;
                        var fetchFn =
                            self.contents.currentPage !== 0
                                ? function() {
                                      return self.contents.fetchPage(
                                          self.contents.currentPage
                                      );
                                  }
                                : function() {
                                      return self.contents.fetchUpdated(
                                          lastUpdateTime
                                      );
                                  };
                        // note: if there was no previous update time, all summary contents will be fetched
                        return fetchFn().done(function(response, status, xhr) {
                            var serverResponseDatetime;
                            try {
                                serverResponseDatetime = new Date(
                                    xhr.getResponseHeader("Date")
                                );
                            } catch (err) {}
                            self.lastUpdateTime =
                                serverResponseDatetime || new Date();
                            self.checkForUpdates(options);
                        });
                    },

                    /** continuously fetch updated contents every UPDATE_DELAY ms if this history's datasets or jobs are unfinished */
                    checkForUpdates: function(options) {
                        // console.log( this + '.checkForUpdates' );
                        options = options || {};
                        var delay = this.UPDATE_DELAY;
                        var self = this;
                        if (!self.id) {
                            return;
                        }

                        function _delayThenUpdate() {
                            // prevent buildup of updater timeouts by clearing previous if any, then set new and cache id
                            self.clearUpdateTimeout();
                            self.updateTimeoutId = setTimeout(function() {
                                self.refresh(options);
                            }, delay);
                        }

                        // if there are still datasets in the non-ready state, recurse into this function with the new time
                        var nonReadyContentCount = this.numOfUnfinishedShownContents();
                        // console.log( 'nonReadyContentCount:', nonReadyContentCount );
                        if (nonReadyContentCount > 0) {
                            _delayThenUpdate();
                        } else {
                            // no datasets are running, but currently runnning jobs may still produce new datasets
                            // see if the history has any running jobs and continue to update if so
                            // (also update the size for the user in either case)
                            self
                                ._fetchContentRelatedAttributes()
                                .done(function(historyData) {
                                    // console.log( 'non_ready_jobs:', historyData.non_ready_jobs );
                                    if (self.numOfUnfinishedJobs() > 0) {
                                        _delayThenUpdate();
                                    } else {
                                        // otherwise, let listeners know that all updates have stopped
                                        self.trigger("ready");
                                    }
                                });
                        }
                    },

                    /** clear the timeout and the cached timeout id */
                    clearUpdateTimeout: function() {
                        if (this.updateTimeoutId) {
                            clearTimeout(this.updateTimeoutId);
                            this.updateTimeoutId = null;
                        }
                    },

                    // ........................................................................ ajax
                    /** override to use actual Dates objects for create/update times */
                    parse: function(response, options) {
                        var parsed = Backbone.Model.prototype.parse.call(
                            this,
                            response,
                            options
                        );
                        if (parsed.create_time) {
                            parsed.create_time = new Date(parsed.create_time);
                        }
                        if (parsed.update_time) {
                            parsed.update_time = new Date(parsed.update_time);
                        }
                        return parsed;
                    },

                    /** fetch this histories data (using options) then it's contents (using contentsOptions) */
                    fetchWithContents: function(options, contentsOptions) {
                        options = options || {};
                        var self = this;

                        // console.log( this + '.fetchWithContents' );
                        // TODO: push down to a base class
                        options.view = "dev-detailed";

                        // fetch history then use history data to fetch (paginated) contents
                        return this.fetch(options).then(function getContents(
                            history
                        ) {
                            self.contents.history = self;
                            self.contents.setHistoryId(history.id);
                            return self.fetchContents(contentsOptions);
                        });
                    },

                    /** fetch this histories contents, adjusting options based on the stored history preferences */
                    fetchContents: function(options) {
                        options = options || {};
                        var self = this;

                        // we're updating, reset the update time
                        self.lastUpdateTime = new Date();
                        return self.contents.fetchCurrentPage(options);
                    },

                    /** save this history, _Mark_ing it as deleted (just a flag) */
                    _delete: function(options) {
                        if (this.get("deleted")) {
                            return jQuery.when();
                        }
                        return this.save({ deleted: true }, options);
                    },
                    /** purge this history, _Mark_ing it as purged and removing all dataset data from the server */
                    purge: function(options) {
                        if (this.get("purged")) {
                            return jQuery.when();
                        }
                        return this.save(
                            { deleted: true, purged: true },
                            options
                        );
                    },
                    /** save this history, _Mark_ing it as undeleted */
                    undelete: function(options) {
                        if (!this.get("deleted")) {
                            return jQuery.when();
                        }
                        return this.save({ deleted: false }, options);
                    },

                    /** Make a copy of this history on the server
     *  @param {Boolean} current    if true, set the copy as the new current history (default: true)
     *  @param {String} name        name of new history (default: none - server sets to: Copy of <current name>)
     *  @fires copied               passed this history and the response JSON from the copy
     *  @returns {xhr}
     */
                    copy: function(current, name, allDatasets) {
                        current = current !== undefined ? current : true;
                        if (!this.id) {
                            throw new Error(
                                "You must set the history ID before copying it."
                            );
                        }

                        var postData = { history_id: this.id };
                        if (current) {
                            postData.current = true;
                        }
                        if (name) {
                            postData.name = name;
                        }
                        if (!allDatasets) {
                            postData.all_datasets = false;
                        }
                        postData.view = "dev-detailed";

                        var history = this;
                        var copy = jQuery.post(this.urlRoot, postData);
                        // if current - queue to setAsCurrent before firing 'copied'
                        if (current) {
                            return copy.then(function(response) {
                                var newHistory = new History(response);
                                return newHistory
                                    .setAsCurrent()
                                    .done(function() {
                                        history.trigger(
                                            "copied",
                                            history,
                                            response
                                        );
                                    });
                            });
                        }
                        return copy.done(function(response) {
                            history.trigger("copied", history, response);
                        });
                    },

                    setAsCurrent: function() {
                        var history = this,
                            xhr = jQuery.getJSON(
                                Galaxy.root +
                                    "history/set_as_current?id=" +
                                    this.id
                            );

                        xhr.done(function() {
                            history.trigger("set-as-current", history);
                        });
                        return xhr;
                    },

                    // ........................................................................ misc
                    toString: function() {
                        return (
                            "History(" +
                            this.get("id") +
                            "," +
                            this.get("name") +
                            ")"
                        );
                    }
                }
            )
        );

        //==============================================================================
        var _collectionSuper =
            CONTROLLED_FETCH_COLLECTION.InfinitelyScrollingCollection;
        /** @class A collection of histories (per user)
 *      that maintains the current history as the first in the collection.
 *  New or copied histories become the current history.
 */
        var HistoryCollection = _collectionSuper
            .extend(BASE_MVC.LoggableMixin)
            .extend({
                _logNamespace: "history",

                model: History,
                /** @type {String} initial order used by collection */
                order: "update_time",
                /** @type {Number} limit used for the first fetch (or a reset) */
                limitOnFirstFetch: 10,
                /** @type {Number} limit used for each subsequent fetch */
                limitPerFetch: 10,

                initialize: function(models, options) {
                    options = options || {};
                    this.log("HistoryCollection.initialize", models, options);
                    _collectionSuper.prototype.initialize.call(
                        this,
                        models,
                        options
                    );

                    /** @type {boolean} should deleted histories be included */
                    this.includeDeleted = options.includeDeleted || false;

                    /** @type {String} encoded id of the history that's current */
                    this.currentHistoryId = options.currentHistoryId;

                    this.setUpListeners();
                    // note: models are sent to reset *after* this fn ends; up to this point
                    // the collection *is empty*
                },

                urlRoot: Galaxy.root + "api/histories",
                url: function() {
                    return this.urlRoot;
                },

                /** set up reflexive event handlers */
                setUpListeners: function setUpListeners() {
                    return this.on({
                        // when a history is deleted, remove it from the collection (if optionally set to do so)
                        "change:deleted": function(history) {
                            // TODO: this becomes complicated when more filters are used
                            this.debug(
                                "change:deleted",
                                this.includeDeleted,
                                history.get("deleted")
                            );
                            if (
                                !this.includeDeleted &&
                                history.get("deleted")
                            ) {
                                this.remove(history);
                            }
                        },
                        // listen for a history copy, setting it to current
                        copied: function(original, newData) {
                            this.setCurrent(new History(newData, []));
                        },
                        // when a history is made current, track the id in the collection
                        "set-as-current": function(history) {
                            var oldCurrentId = this.currentHistoryId;
                            this.trigger("no-longer-current", oldCurrentId);
                            this.currentHistoryId = history.id;
                        }
                    });
                },

                /** override to change view */
                _buildFetchData: function(options) {
                    return _.extend(
                        _collectionSuper.prototype._buildFetchData.call(
                            this,
                            options
                        ),
                        {
                            view: "dev-detailed"
                        }
                    );
                },

                /** override to filter out deleted and purged */
                _buildFetchFilters: function(options) {
                    var superFilters =
                        _collectionSuper.prototype._buildFetchFilters.call(
                            this,
                            options
                        ) || {};
                    var filters = {};
                    if (!this.includeDeleted) {
                        filters.deleted = false;
                        filters.purged = false;
                    } else {
                        // force API to return both deleted and non
                        //TODO: when the API is updated, remove this
                        filters.deleted = null;
                    }
                    return _.defaults(superFilters, filters);
                },

                /** override to fetch current as well (as it may be outside the first 10, etc.) */
                fetchFirst: function(options) {
                    var self = this;
                    // TODO: batch?
                    var xhr = $.when();
                    if (this.currentHistoryId) {
                        xhr = _collectionSuper.prototype.fetchFirst.call(self, {
                            silent: true,
                            limit: 1,
                            filters: {
                                // without these a deleted current history will return [] here and block the other xhr
                                purged: "",
                                deleted: "",
                                "encoded_id-in": this.currentHistoryId
                            }
                        });
                    }
                    return xhr.then(function() {
                        options = options || {};
                        options.offset = 0;
                        return self.fetchMore(options);
                    });
                },

                /** @type {Object} map of collection available sorting orders containing comparator fns */
                comparators: _.extend(
                    _.clone(_collectionSuper.prototype.comparators),
                    {
                        name: BASE_MVC.buildComparator("name", {
                            ascending: true
                        }),
                        "name-dsc": BASE_MVC.buildComparator("name", {
                            ascending: false
                        }),
                        size: BASE_MVC.buildComparator("size", {
                            ascending: false
                        }),
                        "size-asc": BASE_MVC.buildComparator("size", {
                            ascending: true
                        })
                    }
                ),

                /** override to always have the current history first */
                sort: function(options) {
                    options = options || {};
                    var silent = options.silent;
                    var currentHistory = this.remove(
                        this.get(this.currentHistoryId)
                    );
                    _collectionSuper.prototype.sort.call(
                        this,
                        _.defaults({ silent: true }, options)
                    );
                    this.unshift(currentHistory, { silent: true });
                    if (!silent) {
                        this.trigger("sort", this, options);
                    }
                    return this;
                },

                /** create a new history and by default set it to be the current history */
                create: function create(
                    data,
                    hdas,
                    historyOptions,
                    xhrOptions
                ) {
                    //TODO: .create is actually a collection function that's overridden here
                    var collection = this,
                        xhr = jQuery.getJSON(
                            Galaxy.root + "history/create_new_current"
                        );
                    return xhr.done(function(newData) {
                        collection.setCurrent(
                            new History(newData, [], historyOptions || {})
                        );
                    });
                },

                /** set the current history to the given history, placing it first in the collection.
     *  Pass standard bbone options for use in unshift.
     *  @triggers new-current passed history and this collection
     */
                setCurrent: function(history, options) {
                    options = options || {};
                    // new histories go in the front
                    this.unshift(history, options);
                    this.currentHistoryId = history.get("id");
                    if (!options.silent) {
                        this.trigger("new-current", history, this);
                    }
                    return this;
                },

                toString: function toString() {
                    return (
                        "HistoryCollection(" +
                        this.length +
                        ",current:" +
                        this.currentHistoryId +
                        ")"
                    );
                }
            });

        //==============================================================================
        return {
            History: History,
            HistoryCollection: HistoryCollection
        };
    }
);<|MERGE_RESOLUTION|>--- conflicted
+++ resolved
@@ -1,17 +1,3 @@
-<<<<<<< HEAD
-define([
-    "mvc/history/history-contents",
-    "mvc/history/history-preferences",
-    "mvc/base/controlled-fetch-collection",
-    "utils/utils",
-    "mvc/base-mvc",
-    "utils/localization"
-], function( HISTORY_CONTENTS, HISTORY_PREFS, CONTROLLED_FETCH_COLLECTION, UTILS, BASE_MVC, _l ){
-'use strict';
-
-//==============================================================================
-/** @class Model for a Galaxy history resource - both a record of user
-=======
 define(
     [
         "mvc/history/history-contents",
@@ -33,7 +19,6 @@
 
         //==============================================================================
         /** @class Model for a Galaxy history resource - both a record of user
->>>>>>> 2f2acb98
  *      tool use and a collection of the datasets those tools produced.
  *  @name History
  *  @augments Backbone.Model
