--- conflicted
+++ resolved
@@ -37,17 +37,6 @@
          * [the term to search]
          * @type {string}
          */
-<<<<<<< HEAD
-        if (search_term == "") return this;
-        var lowercase_term = search_term.toLowerCase();
-        return this.filter(function(data) {
-          var lowercase_name = data.get("name").toLowerCase();
-          return lowercase_name.indexOf(lowercase_term) !== -1;
-        });
-      },
-
-      /** Get every 'shown' library in this collection based on deleted filter
-=======
             if (search_term == "") return this;
             var lowercase_term = search_term.toLowerCase();
             return this.filter(function(data) {
@@ -57,7 +46,6 @@
         },
 
         /** Get every 'shown' library in this collection based on deleted filter
->>>>>>> 2f2acb98
        *  @param {Boolean} show_deleted are we including deleted libraries?
        *  @returns array of library models
        */
