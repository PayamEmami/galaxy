from galaxy.web.base.controller import *

import logging, os, sets, string, shutil
import re, socket
import mimetypes

from galaxy import util, datatypes, jobs, web, util, model

from cgi import escape, FieldStorage

import smtplib
from email.MIMEText import MIMEText

import pkg_resources; 
pkg_resources.require( "Paste" )
import paste.httpexceptions

log = logging.getLogger( __name__ )

error_report_template = """
GALAXY TOOL ERROR REPORT
------------------------

This error report is in reference to dataset ${dataset_id}. The user 
(${email}) provided the following information:

-----------------------------------------------------------------------------
${message}
-----------------------------------------------------------------------------

The tool error was:

-----------------------------------------------------------------------------
${stderr}
-----------------------------------------------------------------------------

And the tool output was:

-----------------------------------------------------------------------------
${stdout}
-----------------------------------------------------------------------------

(This is an automated message).
"""

class DatasetInterface( BaseController ):

    @web.expose
    def errors( self, trans, id ):
        dataset = model.HistoryDatasetAssociation.get( id )
        return trans.fill_template( "dataset/errors.tmpl", dataset=dataset )
    
    @web.expose
    def stderr( self, trans, id ):
        dataset = model.HistoryDatasetAssociation.get( id )
        job = dataset.creating_job_associations[0].job
        trans.response.set_content_type( 'text/plain' )
        return job.stderr

    @web.expose
    def report_error( self, trans, id, email="no email provided", message="" ):
        smtp_server = trans.app.config.smtp_server
        if smtp_server is None:
            return trans.show_error_message( "Sorry, mail is not configured for this galaxy instance" )
        to_address = trans.app.config.error_email_to
        if to_address is None:
            return trans.show_error_message( "Sorry, error reporting has been disabled for this galaxy instance" )
        # Get the dataset and associated job
        dataset = model.HistoryDatasetAssociation.get( id )
        job = dataset.creating_job_associations[0].job
        # Build the email message
        msg = MIMEText( string.Template( error_report_template )
            .safe_substitute( dataset_id=dataset.id,
                              email=email, 
                              message=message, 
                              stderr=job.stderr,
                              stdout=job.stdout ) )
        frm = to_address
        # Check email a bit
        email = email.strip()
        parts = email.split()
        if len( parts ) == 1 and len( email ) > 0:
            to = to_address + ", " + email
        else:
            to = to_address
        msg[ 'To' ] = to
        msg[ 'From' ] = frm
        msg[ 'Subject' ] = "Galaxy tool error report from " + email
        # Send it
        try:
            s = smtplib.SMTP()
            s.connect( smtp_server )
            s.sendmail( frm, [ to ], msg.as_string() )
            s.close()
            return trans.show_ok_message( "Your error report has been sent" )
        except:
            return trans.show_error_message( "An error occurred sending the report by email" )
    
    @web.expose
    def default(self, trans, dataset_id=None, **kwd):
        return 'This link may not be followed from within Galaxy.'
    
    @web.expose
    def display(self, trans, dataset_id=None, filename=None, **kwd):
        """Catches the dataset id and displays file contents as directed"""
        data = trans.app.model.HistoryDatasetAssociation.get( dataset_id )
        if not data:
            raise paste.httpexceptions.HTTPRequestRangeNotSatisfiable( "Invalid reference dataset." )
        if trans.app.security_agent.allow_action( trans.user, data.permitted_actions.DATASET_ACCESS, dataset = data ):
            if filename is None or filename.lower() == "index":
                mime = trans.app.datatypes_registry.get_mimetype_by_extension( data.extension.lower() )
                trans.response.set_content_type(mime)
<<<<<<< HEAD
                trans.log_event( "Display dataset id: %s" % str( dataset_id ) )
                try:
                    return open( data.file_name )
                except:
                    raise paste.httpexceptions.HTTPNotFound( "File Not Found (%s)." % ( filename ) )
            else:
                file_path = os.path.join( data.extra_files_path, filename )
                mime, encoding = mimetypes.guess_type( file_path )
                if mime is None:
                    mime = trans.app.datatypes_registry.get_mimetype_by_extension( ".".split( file_path )[-1] )
                trans.response.set_content_type( mime )
                try:
                    return open( file_path )
                except:
                    raise paste.httpexceptions.HTTPNotFound( "File Not Found (%s)." % ( filename ) )
        else:
            return trans.show_error_message( "You are not privileged to access this dataset." )
    
    @web.expose
    def undelete( self, trans, id ):
=======
                return open(file_path)
            except:
                raise paste.httpexceptions.HTTPNotFound( "File Not Found (%s)." % (filename) )
    
    def _undelete( self, trans, id ):
>>>>>>> 846dfe6b
        history = trans.get_history()
        data = self.app.model.HistoryDatasetAssociation.get( id )
        if data and data.undeletable:
            # Walk up parent datasets to find the containing history
            topmost_parent = data
            while topmost_parent.parent:
                topmost_parent = topmost_parent.parent
            assert topmost_parent in history.datasets, "Data does not belong to current history"
            # Mark undeleted
            data.mark_undeleted()
            self.app.model.flush()
            trans.log_event( "Dataset id %s has been undeleted" % str(id) )
<<<<<<< HEAD
        return trans.response.send_redirect( web.url_for( controller='root', action='history', show_deleted = True ) )
=======
            return True
        return False
    
    @web.expose
    def undelete( self, trans, id ):
        self._undelete( trans, id )
        return trans.response.send_redirect( web.url_for( controller='root', action='history', show_deleted = True ) )
    
    @web.expose
    def undelete_async( self, trans, id ):
        if self._undelete( trans, id ):
            return "OK"
        raise "Error undeleting"
>>>>>>> 846dfe6b
<|MERGE_RESOLUTION|>--- conflicted
+++ resolved
@@ -94,76 +94,63 @@
             s.close()
             return trans.show_ok_message( "Your error report has been sent" )
         except:
-            return trans.show_error_message( "An error occurred sending the report by email" )
-    
-    @web.expose
-    def default(self, trans, dataset_id=None, **kwd):
-        return 'This link may not be followed from within Galaxy.'
-    
-    @web.expose
-    def display(self, trans, dataset_id=None, filename=None, **kwd):
-        """Catches the dataset id and displays file contents as directed"""
-        data = trans.app.model.HistoryDatasetAssociation.get( dataset_id )
-        if not data:
-            raise paste.httpexceptions.HTTPRequestRangeNotSatisfiable( "Invalid reference dataset." )
-        if trans.app.security_agent.allow_action( trans.user, data.permitted_actions.DATASET_ACCESS, dataset = data ):
-            if filename is None or filename.lower() == "index":
-                mime = trans.app.datatypes_registry.get_mimetype_by_extension( data.extension.lower() )
-                trans.response.set_content_type(mime)
-<<<<<<< HEAD
-                trans.log_event( "Display dataset id: %s" % str( dataset_id ) )
-                try:
-                    return open( data.file_name )
-                except:
-                    raise paste.httpexceptions.HTTPNotFound( "File Not Found (%s)." % ( filename ) )
-            else:
-                file_path = os.path.join( data.extra_files_path, filename )
-                mime, encoding = mimetypes.guess_type( file_path )
+            return trans.show_error_message( "An error occurred sending the report by email" )
+    
+    @web.expose
+    def default(self, trans, dataset_id=None, **kwd):
+        return 'This link may not be followed from within Galaxy.'
+    
+    @web.expose
+    def display(self, trans, dataset_id=None, filename=None, **kwd):
+        """Catches the dataset id and displays file contents as directed"""
+        data = trans.app.model.HistoryDatasetAssociation.get( dataset_id )
+        if not data:
+            raise paste.httpexceptions.HTTPRequestRangeNotSatisfiable( "Invalid reference dataset." )
+        if trans.app.security_agent.allow_action( trans.user, data.permitted_actions.DATASET_ACCESS, dataset = data ):
+            if filename is None or filename.lower() == "index":
+                mime = trans.app.datatypes_registry.get_mimetype_by_extension( data.extension.lower() )
+                trans.response.set_content_type(mime)
+                trans.log_event( "Display dataset id: %s" % str( dataset_id ) )
+                try:
+                    return open( data.file_name )
+                except:
+                    raise paste.httpexceptions.HTTPNotFound( "File Not Found (%s)." % ( filename ) )
+            else:
+                file_path = os.path.join( data.extra_files_path, filename )
+                mime, encoding = mimetypes.guess_type( file_path )
                 if mime is None:
-                    mime = trans.app.datatypes_registry.get_mimetype_by_extension( ".".split( file_path )[-1] )
-                trans.response.set_content_type( mime )
-                try:
-                    return open( file_path )
-                except:
-                    raise paste.httpexceptions.HTTPNotFound( "File Not Found (%s)." % ( filename ) )
+                    mime = trans.app.datatypes_registry.get_mimetype_by_extension( ".".split( file_path )[-1] )
+                trans.response.set_content_type( mime )
+                try:
+                    return open( file_path )
+                except:
+                    raise paste.httpexceptions.HTTPNotFound( "File Not Found (%s)." % ( filename ) )
         else:
             return trans.show_error_message( "You are not privileged to access this dataset." )
     
-    @web.expose
-    def undelete( self, trans, id ):
-=======
-                return open(file_path)
-            except:
-                raise paste.httpexceptions.HTTPNotFound( "File Not Found (%s)." % (filename) )
-    
     def _undelete( self, trans, id ):
->>>>>>> 846dfe6b
-        history = trans.get_history()
-        data = self.app.model.HistoryDatasetAssociation.get( id )
-        if data and data.undeletable:
-            # Walk up parent datasets to find the containing history
-            topmost_parent = data
-            while topmost_parent.parent:
-                topmost_parent = topmost_parent.parent
-            assert topmost_parent in history.datasets, "Data does not belong to current history"
-            # Mark undeleted
-            data.mark_undeleted()
-            self.app.model.flush()
+        history = trans.get_history()
+        data = self.app.model.HistoryDatasetAssociation.get( id )
+        if data and data.undeletable:
+            # Walk up parent datasets to find the containing history
+            topmost_parent = data
+            while topmost_parent.parent:
+                topmost_parent = topmost_parent.parent
+            assert topmost_parent in history.datasets, "Data does not belong to current history"
+            # Mark undeleted
+            data.mark_undeleted()
+            self.app.model.flush()
             trans.log_event( "Dataset id %s has been undeleted" % str(id) )
-<<<<<<< HEAD
-        return trans.response.send_redirect( web.url_for( controller='root', action='history', show_deleted = True ) )
-=======
             return True
         return False
+    
+    @web.expose
+    def undelete( self, trans, id ):
+        self._undelete( trans, id )
+        return trans.response.send_redirect( web.url_for( controller='root', action='history', show_deleted = True ) )
     
-    @web.expose
-    def undelete( self, trans, id ):
-        self._undelete( trans, id )
-        return trans.response.send_redirect( web.url_for( controller='root', action='history', show_deleted = True ) )
-    
-    @web.expose
-    def undelete_async( self, trans, id ):
+    @web.expose
+    def undelete_async( self, trans, id ):
         if self._undelete( trans, id ):
             return "OK"
         raise "Error undeleting"
->>>>>>> 846dfe6b
