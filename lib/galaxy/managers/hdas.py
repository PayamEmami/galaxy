--- conflicted
+++ resolved
@@ -163,42 +163,6 @@
             raise exceptions.Conflict( "Please wait until this dataset finishes uploading" )
         return hda
 
-<<<<<<< HEAD
-    # .... via history
-    # def by_history_id( self, trans, history_id, filters=None, **kwargs ):
-    #    history_id_filter = self.model_class.history_id == history_id
-    #    filters = self._munge_filters( history_id_filter, filters )
-    #    return self.list( trans, filters=filters, **kwargs )
-
-    # def by_history( self, trans, history, filters=None, **kwargs ):
-    #    return history.datasets
-
-    # .... associated
-    def creating_job( self, trans, hda ):
-        # TODO: is this needed? Can't you use the hda.creating_job attribute? When is this None?
-        job = None
-        for job_output_assoc in hda.creating_job_associations:
-            job = job_output_assoc.job
-            break
-        return job
-
-    def _job_state_history_query( self, hda ):
-        """
-        Return a query of the job's state history for the job that created this hda.
-        """
-        session = self.app.model.context
-        JobToOutputDatasetAssociation = model.JobToOutputDatasetAssociation
-        JobStateHistory = model.JobStateHistory
-
-        # TODO: this does not play well with copied hdas
-        # NOTE: don't eagerload (JODA will load the hda were using!)
-        hda_id = hda.id
-        query = ( session.query( JobToOutputDatasetAssociation, JobStateHistory )
-            .filter( JobToOutputDatasetAssociation.dataset_id == hda_id )
-            .filter( JobStateHistory.job_id == JobToOutputDatasetAssociation.job_id )
-            .enable_eagerloads( False ) )
-        return query
-
     def has_been_resubmitted( self, hda ):
         """
         Return True if the hda's job was resubmitted at any point.
@@ -208,11 +172,7 @@
             .filter( model.JobStateHistory.state == job_states.RESUBMITTED ) )
         return self.app.model.context.query( query.exists() ).scalar()
 
-    # .... serialization
-    def get_display_apps( self, trans, hda ):
-=======
     def data_conversion_status( self, hda ):
->>>>>>> ceeff0a0
         """
         Returns a message if an hda is not ready to be used in visualization.
         """
@@ -327,28 +287,12 @@
             'history_id'    : self.serialize_id,
 
             # remapped
-<<<<<<< HEAD
-            'info'          : lambda t, i, k: i.info.strip() if isinstance( i.info, basestring ) else '',
-            'misc_info'     : lambda t, i, k: self.serializers[ 'info' ]( t, i, k ),
-            'misc_blurb'    : lambda t, i, k: i.blurb,
-            'genome_build'  : lambda t, i, k: i.dbkey,
-            'file_ext'      : lambda t, i, k: i.extension,
-            'file_size'     : lambda t, i, k: self.serializers[ 'size' ]( t, i, k ),
-
-            'create_time'   : self.serialize_date,
-            'update_time'   : self.serialize_date,
-            'copied_from_history_dataset_association_id'        : self.serialize_id,
-            'copied_from_library_dataset_dataset_association_id': self.serialize_id,
-
-            'resubmitted'   : lambda t, i, k: self.hda_manager.has_been_resubmitted( i ),
-=======
             'misc_info'     : self._remap_from( 'info' ),
             'misc_blurb'    : self._remap_from( 'blurb' ),
             'file_ext'      : self._remap_from( 'extension' ),
             'file_path'     : self._remap_from( 'file_name' ),
 
-            'resubmitted'   : lambda i, k, **c: i._state == model.Dataset.states.RESUBMITTED,
->>>>>>> ceeff0a0
+            'resubmitted'   : lambda i, k, **c: self.hda_manager.has_been_resubmitted( i ),
 
             'display_apps'  : self.serialize_display_apps,
             'display_types' : self.serialize_old_display_applications,
@@ -475,21 +419,8 @@
         self.deserializers.update({
             'visible'       : self.deserialize_bool,
             # remapped
-<<<<<<< HEAD
-            'genome_build'  : lambda t, i, k, v: self.deserialize_genome_build( t, i, 'dbkey', v ),
-            'misc_info'     : lambda t, i, k, v: (
-                self.deserialize_basestring( t, i, 'info', v, convert_none_to_empty=True ) ),
-
-            # TODO: mixin: deletable
-            'deleted'       : self.deserialize_bool,
-            # sharable
-            'published'     : self.deserialize_bool,
-            'importable'    : self.deserialize_bool,
-
-=======
             'genome_build'  : lambda i, k, v, **c: self.deserialize_genome_build( i, 'dbkey', v ),
             'misc_info'     : lambda i, k, v, **c: self.deserialize_basestring( i, 'info', v ),
->>>>>>> ceeff0a0
         })
         self.deserializable_keyset.update( self.deserializers.keys() )
 
