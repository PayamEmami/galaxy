--- conflicted
+++ resolved
@@ -68,11 +68,7 @@
             file_name = file_name.split( '/' )[-1]
             precreated_dataset = self.get_precreated_dataset( file_name )
             try:
-<<<<<<< HEAD
-                data_list.append( self.add_file( trans, data_file.local_filename, file_name, file_type, dbkey, space_to_tab=space_to_tab, precreated_dataset=precreated_dataset ) )
-=======
-                data_list.append( self.add_file( trans, data_file.local_filename, file_name, file_type, is_multi_byte, dbkey, space_to_tab=space_to_tab ) )
->>>>>>> 85ea42b7
+                data_list.append( self.add_file( trans, data_file.local_filename, file_name, file_type, is_multi_byte,  dbkey, space_to_tab=space_to_tab, precreated_dataset=precreated_dataset ) )
             except Exception, e:
                 log.exception( 'exception in add_file using datafile.local_filename %s: %s' % ( data_file.local_filename, str( e ) ) )
                 self.remove_tempfile( data_file.local_filename )
@@ -89,11 +85,7 @@
                 self.remove_tempfile( temp_name )
                 return self.upload_empty( trans, job, "Error:", str( e ), precreated_dataset=precreated_dataset )
             try:
-<<<<<<< HEAD
-                data_list.append( self.add_file( trans, temp_name, file_name, file_type, dbkey, space_to_tab=space_to_tab, precreated_dataset=precreated_dataset ) )
-=======
-                data_list.append( self.add_file( trans, temp_name, file_name, file_type, is_multi_byte, dbkey, space_to_tab=space_to_tab ) )
->>>>>>> 85ea42b7
+                data_list.append( self.add_file( trans, temp_name, file_name, file_type, is_multi_byte,  dbkey, space_to_tab=space_to_tab, precreated_dataset=precreated_dataset ) )
             except Exception, e:
                 log.exception( 'exception in add_file using file temp_name %s: %s' % ( str( temp_name ), str( e ) ) )
                 self.remove_tempfile( temp_name )
@@ -128,11 +120,7 @@
                             self.remove_tempfile( temp_name )
                             return self.upload_empty( trans, job, "Error:", str( e ), precreated_dataset=precreated_dataset )
                         try:
-<<<<<<< HEAD
-                            data_list.append( self.add_file( trans, temp_name, NAME, file_type, dbkey, info="uploaded url", space_to_tab=space_to_tab, precreated_dataset=precreated_dataset ) )
-=======
-                            data_list.append( self.add_file( trans, temp_name, line, file_type, is_multi_byte, dbkey, info="uploaded url", space_to_tab=space_to_tab ) )
->>>>>>> 85ea42b7
+                            data_list.append( self.add_file( trans, temp_name, NAME, file_type, is_multi_byte,  dbkey, info="uploaded url", space_to_tab=space_to_tab, precreated_dataset=precreated_dataset ) )
                         except Exception, e:
                             log.exception( 'exception in add_file using url_paste temp_name %s: %s' % ( str( temp_name ), str( e ) ) )
                             self.remove_tempfile( temp_name )
@@ -153,11 +141,7 @@
                         self.remove_tempfile( temp_name )
                         return self.upload_empty( trans, job, "Error:", str( e ), precreated_dataset=precreated_dataset )
                     try:
-<<<<<<< HEAD
-                        data_list.append( self.add_file( trans, temp_name, 'Pasted Entry', file_type, dbkey, info="pasted entry", space_to_tab=space_to_tab, precreated_dataset=precreated_dataset ) )
-=======
-                        data_list.append( self.add_file( trans, temp_name, 'Pasted Entry', file_type, is_multi_byte, dbkey, info="pasted entry", space_to_tab=space_to_tab ) )
->>>>>>> 85ea42b7
+                        data_list.append( self.add_file( trans, temp_name, 'Pasted Entry', file_type, is_multi_byte,  dbkey, info="pasted entry", space_to_tab=space_to_tab, precreated_dataset=precreated_dataset ) )
                     except Exception, e:
                         log.exception( 'exception in add_file using StringIO.StringIO( url_paste ) temp_name %s: %s' % ( str( temp_name ), str( e ) ) )
                         self.remove_tempfile( temp_name )
@@ -204,32 +188,11 @@
         trans.log_event( 'job id %d ended with errors, err_msg: %s' % ( job.id, err_msg ), tool_id=job.tool_id )
         return dict( output=data )
 
-<<<<<<< HEAD
-    def add_file( self, trans, temp_name, file_name, file_type, dbkey, info=None, space_to_tab=False, precreated_dataset=None ):
-=======
-    def add_file( self, trans, temp_name, file_name, file_type, is_multi_byte, dbkey, info=None, space_to_tab=False ):
->>>>>>> 85ea42b7
+    def add_file( self, trans, temp_name, file_name, file_type, is_multi_byte,  dbkey, info=None, space_to_tab=False, precreated_dataset=None ):
         data_type = None
-        ext = ''
         # See if we have an empty file
         if not os.path.getsize( temp_name ) > 0:
             raise BadFileException( "you attempted to upload an empty file." )
-<<<<<<< HEAD
-        # See if we have a gzipped file, which, if it passes our restrictions,
-        # we'll decompress on the fly.
-        is_gzipped, is_valid = self.check_gzip( temp_name )
-        if is_gzipped and not is_valid:
-            raise BadFileException( "you attempted to upload an inappropriate file." )
-        elif is_gzipped and is_valid:
-            # We need to uncompress the temp_name file
-            CHUNK_SIZE = 2**20 # 1Mb   
-            fd, uncompressed = tempfile.mkstemp()   
-            gzipped_file = gzip.GzipFile( temp_name )
-            while 1:
-                try:
-                    chunk = gzipped_file.read( CHUNK_SIZE )
-                except IOError:
-=======
         if is_multi_byte:
             ext = sniff.guess_ext( temp_name, is_multi_byte=True )
         else:
@@ -240,7 +203,7 @@
                 if is_gzipped and not is_valid:
                     raise BadFileException( "you attempted to upload an inappropriate file." )
                 elif is_gzipped and is_valid:
-                    #We need to decompress the temp_name file
+                    # We need to uncompress the temp_name file
                     CHUNK_SIZE = 2**20 # 1Mb   
                     fd, uncompressed = tempfile.mkstemp()   
                     gzipped_file = gzip.GzipFile( temp_name )
@@ -253,69 +216,64 @@
                             raise BadFileException( 'problem decompressing gzipped data.' )
                         if not chunk:
                             break
-                        os.write( fd, chunk.encode( "utf-8" ) )
->>>>>>> 85ea42b7
+                        os.write( fd, chunk )
                     os.close( fd )
                     gzipped_file.close()
                     # Replace the gzipped file with the decompressed file
                     shutil.move( uncompressed, temp_name )
                     file_name = file_name.rstrip( '.gz' )
                     data_type = 'gzip'
-            if not data_type:
-                # See if we have a zip archive
-                is_zipped, is_valid, test_ext = self.check_zip( temp_name )
-                if is_zipped and not is_valid:
-                    raise BadFileException( "you attempted to upload an inappropriate file." )
-                elif is_zipped and is_valid:
-                    # Currently, we force specific tools to handle this case.  We also require the user
-                    # to manually set the incoming file_type
-                    if ( test_ext == 'ab1' or test_ext == 'scf' ) and file_type != 'binseq.zip':
-                        raise BadFileException( "Invalid 'File Format' for archive consisting of binary files - use 'Binseq.zip'." )
-                    elif test_ext == 'txt' and file_type != 'txtseq.zip':
-                        raise BadFileException( "Invalid 'File Format' for archive consisting of text files - use 'Txtseq.zip'." )
-                    if not ( file_type == 'binseq.zip' or file_type == 'txtseq.zip' ):
-                        raise BadFileException( "you must manually set the 'File Format' to either 'Binseq.zip' or 'Txtseq.zip' when uploading zip files." )
-                    data_type = 'zip'
-                    ext = file_type
-            if not data_type:
-                if self.check_binary( temp_name ):
-                    parts = file_name.split( "." )
-                    if len( parts ) > 1:
-                        ext = parts[1].strip().lower()
-                        if not( ext == 'ab1' or ext == 'scf' ):
-                            raise BadFileException( "you attempted to upload an inappropriate file." )
-                        if ext == 'ab1' and file_type != 'ab1':
-                            raise BadFileException( "you must manually set the 'File Format' to 'Ab1' when uploading ab1 files." )
-                        elif ext == 'scf' and file_type != 'scf':
-                            raise BadFileException( "you must manually set the 'File Format' to 'Scf' when uploading scf files." )
-                    data_type = 'binary'
-            if not data_type:
-                # We must have a text file
-                if self.check_html( temp_name ):
-                    raise BadFileException( "you attempted to upload an inappropriate file." )
-            if data_type != 'binary' and data_type != 'zip':
-                if space_to_tab:
-                    self.line_count = sniff.convert_newlines_sep2tabs( temp_name )
-                else:
-                    self.line_count = sniff.convert_newlines( temp_name )
-                if file_type == 'auto':
-                    ext = sniff.guess_ext( temp_name, sniff_order=trans.app.datatypes_registry.sniff_order )    
-                else:
-                    ext = file_type
-                data_type = ext
+                ext = ''
+                if not data_type:
+                    # See if we have a zip archive
+                    is_zipped, is_valid, test_ext = self.check_zip( temp_name )
+                    if is_zipped and not is_valid:
+                        raise BadFileException( "you attempted to upload an inappropriate file." )
+                    elif is_zipped and is_valid:
+                        # Currently, we force specific tools to handle this case.  We also require the user
+                        # to manually set the incoming file_type
+                        if ( test_ext == 'ab1' or test_ext == 'scf' ) and file_type != 'binseq.zip':
+                            raise BadFileException( "Invalid 'File Format' for archive consisting of binary files - use 'Binseq.zip'." )
+                        elif test_ext == 'txt' and file_type != 'txtseq.zip':
+                            raise BadFileException( "Invalid 'File Format' for archive consisting of text files - use 'Txtseq.zip'." )
+                        if not ( file_type == 'binseq.zip' or file_type == 'txtseq.zip' ):
+                            raise BadFileException( "you must manually set the 'File Format' to either 'Binseq.zip' or 'Txtseq.zip' when uploading zip files." )
+                        data_type = 'zip'
+                        ext = file_type
+                if not data_type:
+                    if self.check_binary( temp_name ):
+                        parts = file_name.split( "." )
+                        if len( parts ) > 1:
+                            ext = parts[1].strip().lower()
+                            if not( ext == 'ab1' or ext == 'scf' ):
+                                raise BadFileException( "you attempted to upload an inappropriate file." )
+                            if ext == 'ab1' and file_type != 'ab1':
+                                raise BadFileException( "you must manually set the 'File Format' to 'Ab1' when uploading ab1 files." )
+                            elif ext == 'scf' and file_type != 'scf':
+                                raise BadFileException( "you must manually set the 'File Format' to 'Scf' when uploading scf files." )
+                        data_type = 'binary'
+                if not data_type:
+                    # We must have a text file
+                    if self.check_html( temp_name ):
+                        raise BadFileException( "you attempted to upload an inappropriate file." )
+                if data_type != 'binary' and data_type != 'zip':
+                    if space_to_tab:
+                        self.line_count = sniff.convert_newlines_sep2tabs( temp_name )
+                    else:
+                        self.line_count = sniff.convert_newlines( temp_name )
+                    if file_type == 'auto':
+                        ext = sniff.guess_ext( temp_name, sniff_order=trans.app.datatypes_registry.sniff_order )    
+                    else:
+                        ext = file_type
+                    data_type = ext
         if info is None:
             info = 'uploaded %s file' %data_type
-<<<<<<< HEAD
-
         if precreated_dataset is not None:
             data = precreated_dataset
             data.extension = ext
         else:
             data = trans.app.model.HistoryDatasetAssociation( history = trans.history, extension = ext, create_dataset = True )
         trans.app.security_agent.set_all_dataset_permissions( data.dataset, trans.app.security_agent.history_get_default_permissions( trans.history ) )
-=======
-        data = trans.app.model.HistoryDatasetAssociation( history=trans.history, extension=ext, create_dataset=True )
->>>>>>> 85ea42b7
         data.name = file_name
         data.dbkey = dbkey
         data.info = info
@@ -340,7 +298,8 @@
                 data.set_multi_byte_peek()
             else:
                 data.set_peek()
-        # validate incoming data
+
+        # validate incomming data
         # Commented by greg on 3/14/07
         # for error in data.datatype.validate( data ):
         #     data.add_validation_error( 
@@ -447,4 +406,4 @@
             return None
         
 class BadFileException( Exception ):
-    pass+    pass
