import functools
import hashlib
import json
import logging
import os
import re
import shutil
import tempfile

from distutils.version import LooseVersion
from sys import platform as _platform

import six

from ..deps import commands
from ..deps import installable

log = logging.getLogger(__name__)

# Not sure there are security concerns, lets just fail fast if we are going
# break shell commands we are building.
SHELL_UNSAFE_PATTERN = re.compile(r"[\s\"']")

IS_OS_X = _platform == "darwin"

# BSD 3-clause
CONDA_LICENSE = "http://docs.continuum.io/anaconda/eula"
VERSIONED_ENV_DIR_NAME = re.compile(r"__(.*)@(.*)")
UNVERSIONED_ENV_DIR_NAME = re.compile(r"__(.*)@_uv_")
USE_PATH_EXEC_DEFAULT = False
CONDA_VERSION = "4.3.24"
CONDA_BUILD_VERSION = "2.1.17"
USE_LOCAL_DEFAULT = False


def conda_link():
    if IS_OS_X:
        url = "https://repo.continuum.io/miniconda/Miniconda3-4.2.12-MacOSX-x86_64.sh"
    else:
        url = "https://repo.continuum.io/miniconda/Miniconda3-4.2.12-Linux-x86_64.sh"
    return url


def find_conda_prefix(conda_prefix=None):
    """ If supplied conda_prefix is not set, default to the default location
    for Miniconda installs.
    """
    if conda_prefix is None:
        home = os.path.expanduser("~")
        miniconda_2_dest = os.path.join(home, "miniconda2")
        miniconda_3_dest = os.path.join(home, "miniconda3")
        # Prefer miniconda3 install if both available
        if os.path.exists(miniconda_3_dest):
            return miniconda_3_dest
        elif os.path.exists(miniconda_2_dest):
            return miniconda_2_dest
        else:
            return miniconda_3_dest
    return conda_prefix


class CondaContext(installable.InstallableContext):
    installable_description = "Conda"

    def __init__(self, conda_prefix=None, conda_exec=None,
                 shell_exec=None, debug=False, ensure_channels='',
                 condarc_override=None, use_path_exec=USE_PATH_EXEC_DEFAULT,
                 copy_dependencies=False, use_local=USE_LOCAL_DEFAULT):
        self.condarc_override = condarc_override
        if not conda_exec and use_path_exec:
            conda_exec = commands.which("conda")
        if conda_exec:
            conda_exec = os.path.normpath(conda_exec)
        self.conda_exec = conda_exec
        self.debug = debug
        self.shell_exec = shell_exec or commands.shell
        self.copy_dependencies = copy_dependencies

        if conda_prefix is None:
            info = self.conda_info()
            if info and "default_prefix" in info:
                conda_prefix = info["default_prefix"]
        if conda_prefix is None:
            conda_prefix = find_conda_prefix(conda_prefix)

        self.conda_prefix = conda_prefix
        if conda_exec is None:
            self.conda_exec = self._bin("conda")
        if ensure_channels:
            if not isinstance(ensure_channels, list):
                ensure_channels = [c for c in ensure_channels.split(",") if c]
        else:
            ensure_channels = None
        self.ensure_channels = ensure_channels
        self._conda_version = None
        self._miniconda_version = None
        self._conda_build_available = None
        self.use_local = use_local

    @property
    def conda_version(self):
        if self._conda_version is None:
            self._guess_conda_properties()
        return self._conda_version

    @property
    def conda_build_available(self):
        if self._conda_build_available is None:
            self._guess_conda_properties()
        return self._conda_build_available

    def _guess_conda_properties(self):
        conda_meta_path = self._conda_meta_path
        # Perhaps we should call "conda info --json" and parse it but for now we are going
        # to assume the default.
        conda_version = LooseVersion(CONDA_VERSION)
        conda_build_available = False
        miniconda_version = "3"

        if os.path.exists(conda_meta_path):
            for package in os.listdir(conda_meta_path):
                package_parts = package.split("-")
                if len(package_parts) < 3:
                    continue
                package = '-'.join(package_parts[:-2])
                version = package_parts[-2]
                # build = package_parts[-1]
                if package == "conda":
                    conda_version = LooseVersion(version)
                if package == "python" and version.startswith("2"):
                    miniconda_version = "2"
                if package == "conda-build":
                    conda_build_available = True

        self._conda_version = conda_version
        self._miniconda_version = miniconda_version
        self._conda_build_available = conda_build_available

    @property
    def _conda_meta_path(self):
        return os.path.join(self.conda_prefix, "conda-meta")

    @property
    def _override_channels_args(self):
        override_channels_args = []
        if self.ensure_channels:
            override_channels_args.append("--override-channels")
            for channel in self.ensure_channels:
                override_channels_args.extend(["--channel", channel])
        return override_channels_args

    def ensure_conda_build_installed_if_needed(self):
        if self.use_local and not self.conda_build_available:
            conda_targets = [CondaTarget("conda-build", version=CONDA_BUILD_VERSION)]
<<<<<<< HEAD
            # Cannot use --use-local during installation fo conda-build.
=======
            # Cannot use --use-local during installation of conda-build.
>>>>>>> 2f2acb98
            return install_conda_targets(conda_targets, conda_context=self, env_name=None, allow_local=False)
        else:
            return 0

    def conda_info(self):
        if self.conda_exec is not None:
            info_out = commands.execute([self.conda_exec, "info", "--json"])
            info = json.loads(info_out)
            return info
        else:
            return None

    def is_conda_installed(self):
        """
        Check if conda_exec exists
        """
        if os.path.exists(self.conda_exec):
            return True
        else:
            return False

    def can_install_conda(self):
        """
        If conda_exec is set to a path outside of conda_prefix,
        there is no use installing conda into conda_prefix, since it can't be used by galaxy.
        If conda_exec equals conda_prefix/bin/conda, we can install conda if either conda_prefix
        does not exist or is empty.
        """
        conda_exec = os.path.abspath(self.conda_exec)
        conda_prefix_plus_exec = os.path.abspath(os.path.join(self.conda_prefix, 'bin/conda'))
        if conda_exec == conda_prefix_plus_exec:
            if not os.path.exists(self.conda_prefix):
                return True
            elif os.listdir(self.conda_prefix) == []:
                os.rmdir(self.conda_prefix)  # Conda's install script fails if path exists (even if empty).
                return True
            else:
                log.warning("Cannot install Conda because conda_prefix '%s' exists and is not empty.",
                            self.conda_prefix)
                return False
        else:
            log.warning("Skipping installation of Conda into conda_prefix '%s', "
                        "since conda_exec '%s' is set to a path outside of conda_prefix.",
                        self.conda_prefix, self.conda_exec)
            return False

    def command(self, operation, args):
        if isinstance(args, list):
            args = " ".join(args)
        conda_prefix = self.conda_exec
        if self.debug:
            conda_prefix += " --debug"
        return "%s %s %s" % (conda_prefix, operation, args)

    def exec_command(self, operation, args):
        command = self.command(operation, args)
        env = {}
        condarc_override = self.condarc_override
        if condarc_override:
            env["CONDARC"] = condarc_override
        log.debug("Executing command: %s", command)
        conda_exec_home = env['HOME'] = tempfile.mkdtemp(prefix='conda_exec_home_')  # We don't want to pollute ~/.conda, which may not even be writable
        try:
            return self.shell_exec(command, env=env)
        except commands.CommandLineException as e:
            log.warning(e)
            return e.returncode
        finally:
            shutil.rmtree(conda_exec_home, ignore_errors=True)

    def exec_create(self, args, allow_local=True):
        create_base_args = [
            "-y"
        ]
        if allow_local and self.use_local:
            create_base_args.extend(["--use-local"])
        create_base_args.extend(self._override_channels_args)
        create_base_args.extend(args)
        return self.exec_command("create", create_base_args)

    def exec_remove(self, args):
        """Remove a conda environment using conda env remove -y --name `args`."""
        remove_base_args = [
            "remove",
            "-y",
            "--name"
        ]
        remove_base_args.extend(args)
        return self.exec_command("env", remove_base_args)

    def exec_install(self, args, allow_local=True):
        install_base_args = [
            "-y"
        ]
        if allow_local and self.use_local:
            install_base_args.extend(["--use-local"])
        install_base_args.extend(self._override_channels_args)
        install_base_args.extend(args)
        return self.exec_command("install", install_base_args)

    def exec_clean(self, args=[], quiet=False):
        """
        Clean up after conda installation.
        """
        clean_base_args = [
            "--tarballs",
            "-y"
        ]
        clean_args = clean_base_args + args
        if quiet:
            clean_args.extend([">", "/dev/null"])
        return self.exec_command("clean", clean_args)

    def export_list(self, name, path):
        return self.exec_command("list", [
            "--name", name,
            "--export", ">", path
        ])

    def env_path(self, env_name):
        return os.path.join(self.envs_path, env_name)

    @property
    def envs_path(self):
        return os.path.join(self.conda_prefix, "envs")

    def has_env(self, env_name):
        env_path = self.env_path(env_name)
        return os.path.isdir(env_path)

    @property
    def deactivate(self):
        return self._bin("deactivate")

    @property
    def activate(self):
        return self._bin("activate")

    def is_installed(self):
        return self.is_conda_installed()

    def can_install(self):
        return self.can_install_conda()

    @property
    def parent_path(self):
        return os.path.dirname(os.path.abspath(self.conda_prefix))

    def _bin(self, name):
        return os.path.join(self.conda_prefix, "bin", name)


def installed_conda_targets(conda_context):
    envs_path = conda_context.envs_path
    dir_contents = os.listdir(envs_path) if os.path.exists(envs_path) else []
    for name in dir_contents:
        versioned_match = VERSIONED_ENV_DIR_NAME.match(name)
        if versioned_match:
            yield CondaTarget(versioned_match.group(1), versioned_match.group(2))

        unversioned_match = UNVERSIONED_ENV_DIR_NAME.match(name)
        if unversioned_match:
            yield CondaTarget(unversioned_match.group(1))


@six.python_2_unicode_compatible
class CondaTarget(object):

    def __init__(self, package, version=None, channel=None):
        if SHELL_UNSAFE_PATTERN.search(package) is not None:
            raise ValueError("Invalid package [%s] encountered." % package)
        self.package = package
        if version and SHELL_UNSAFE_PATTERN.search(version) is not None:
            raise ValueError("Invalid version [%s] encountered." % version)
        self.version = version
        if channel and SHELL_UNSAFE_PATTERN.search(channel) is not None:
            raise ValueError("Invalid version [%s] encountered." % channel)
        self.channel = channel

    def __str__(self):
        attributes = "package=%s" % self.package
        if self.version is not None:
            attributes = "%s,version=%s" % (self.package, self.version)
        else:
            attributes = "%s,unversioned" % self.package

        if self.channel:
            attributes = "%s,channel=%s" % self.channel

        return "CondaTarget[%s]" % attributes

    __repr__ = __str__

    @property
    def package_specifier(self):
        """ Return a package specifier as consumed by conda install/create.
        """
        if self.version:
            return "%s=%s" % (self.package, self.version)
        else:
            return self.package

    @property
    def install_environment(self):
        """ The dependency resolution and installation frameworks will
        expect each target to be installed it its own environment with
        a fixed and predictable name given package and version.
        """
        if self.version:
            return "__%s@%s" % (self.package, self.version)
        else:
            return "__%s@_uv_" % (self.package)

    def __hash__(self):
        return hash((self.package, self.version, self.channel))

    def __eq__(self, other):
        if isinstance(other, self.__class__):
            return (self.package, self.version, self.channel) == (other.package, other.version, other.channel)
        return False

    def __ne__(self, other):
        return not(self == other)


def hash_conda_packages(conda_packages, conda_target=None):
    """ Produce a unique hash on supplied packages.
    TODO: Ideally we would do this in such a way that preserved environments.
    """
    h = hashlib.new('sha256')
    for conda_package in conda_packages:
        h.update(conda_package.install_environment)
    return h.hexdigest()


# shell makes sense for planemo, in Galaxy this should just execute
# these commands as Python
def install_conda(conda_context, force_conda_build=False):
    f, script_path = tempfile.mkstemp(suffix=".sh", prefix="conda_install")
    os.close(f)
    download_cmd = " ".join(commands.download_command(conda_link(), to=script_path, quote_url=True))
    install_cmd = "bash '%s' -b -p '%s'" % (script_path, conda_context.conda_prefix)
    package_targets = [
        "conda=%s" % CONDA_VERSION,
    ]
    if force_conda_build or conda_context.use_local:
        package_targets.append("conda-build=%s" % CONDA_BUILD_VERSION)
    fix_version_cmd = "%s install -y -q %s " % (os.path.join(conda_context.conda_prefix, 'bin/conda'), " ".join(package_targets))
    full_command = "%s && %s && %s" % (download_cmd, install_cmd, fix_version_cmd)
    try:
        log.info("Installing Conda, this may take several minutes.")
        return conda_context.shell_exec(full_command)
    finally:
        if os.path.exists(script_path):
            os.remove(script_path)


def install_conda_targets(conda_targets, conda_context, env_name=None, allow_local=True):
    if env_name is not None:
        create_args = [
            "--name", env_name,  # environment for package
        ]
        for conda_target in conda_targets:
            create_args.append(conda_target.package_specifier)
        return conda_context.exec_create(create_args, allow_local=allow_local)
    else:
        return conda_context.exec_install([t.package_specifier for t in conda_targets], allow_local=allow_local)


def install_conda_target(conda_target, conda_context, skip_environment=False):
    """ Install specified target into a its own environment.
    """
    if not skip_environment:
        create_args = [
            "--name", conda_target.install_environment,  # environment for package
            conda_target.package_specifier,
        ]
        return conda_context.exec_create(create_args)
    else:
        return conda_context.exec_install([conda_target.package_specifier])


def cleanup_failed_install_of_environment(env, conda_context):
    if conda_context.has_env(env):
        conda_context.exec_remove([env])


def cleanup_failed_install(conda_target, conda_context=None):
    cleanup_failed_install_of_environment(conda_target.install_environment, conda_context=conda_context)


def best_search_result(conda_target, conda_context, channels_override=None, offline=False):
    """Find best "conda search" result for specified target.

    Return ``None`` if no results match.
    """
    search_cmd = [conda_context.conda_exec, "search", "--full-name", "--json"]
    if offline:
        search_cmd.append("--offline")
    if channels_override:
        search_cmd.append("--override-channels")
        for channel in channels_override:
            search_cmd.extend(["--channel", channel])
    else:
        search_cmd.extend(conda_context._override_channels_args)
    search_cmd.append(conda_target.package)
    res = commands.execute(search_cmd)
    hits = json.loads(res).get(conda_target.package, [])
    hits = sorted(hits, key=lambda hit: LooseVersion(hit['version']), reverse=True)

    if len(hits) == 0:
        return (None, None)

    best_result = (hits[0], False)

    for hit in hits:
        if is_search_hit_exact(conda_target, hit):
            best_result = (hit, True)
            break

    return best_result


def is_search_hit_exact(conda_target, search_hit):
    target_version = conda_target.version
    # It'd be nice to make request verson of 1.0 match available
    # version of 1.0.3 or something like that.
    return not target_version or search_hit['version'] == target_version


def is_conda_target_installed(conda_target, conda_context):
    # fail by default
    if conda_context.has_env(conda_target.install_environment):
        return True
    else:
        return False


def filter_installed_targets(conda_targets, conda_context):
    installed = functools.partial(is_conda_target_installed,
                                  conda_context=conda_context)
    return list(filter(installed, conda_targets))


def build_isolated_environment(
    conda_packages,
    conda_context,
    path=None,
    copy=False,
    quiet=False,
):
    """ Build a new environment (or reuse an existing one from hashes)
    for specified conda packages.
    """
    if not isinstance(conda_packages, list):
        conda_packages = [conda_packages]

    # Lots we could do in here, hashing, checking revisions, etc...
    try:
        hash = hash_conda_packages(conda_packages)
        tempdir = tempfile.mkdtemp(prefix="jobdeps", suffix=hash)
        tempdir_name = os.path.basename(tempdir)

        export_paths = []
        for conda_package in conda_packages:
            name = conda_package.install_environment
            export_path = os.path.join(tempdir, name)
            conda_context.export_list(
                name,
                export_path
            )
            export_paths.append(export_path)
        create_args = ["--unknown"]
        # Works in 3.19, 4.0 - 4.2 - not in 4.3.
        # Adjust fix if they fix Conda - xref
        # - https://github.com/galaxyproject/galaxy/issues/3635
        # - https://github.com/conda/conda/issues/2035
        offline_works = (conda_context.conda_version < LooseVersion("4.3")) or \
                        (conda_context.conda_version >= LooseVersion("4.3.18"))
        if offline_works:
            create_args.extend(["--offline"])
        else:
            create_args.extend(["--use-index-cache"])
        if path is None:
            create_args.extend(["--name", tempdir_name])
        else:
            create_args.extend(["--prefix", path])

        if copy:
            create_args.append("--copy")
        for export_path in export_paths:
            create_args.extend([
                "--file", export_path, ">", "/dev/null"
            ])

        if quiet:
            create_args.extend([">", "/dev/null"])

        if path is not None and os.path.exists(path):
            exit_code = conda_context.exec_install(create_args)
        else:
            exit_code = conda_context.exec_create(create_args)

        return (path or tempdir_name, exit_code)
    finally:
        conda_context.exec_clean(quiet=quiet)
        shutil.rmtree(tempdir)


def requirement_to_conda_targets(requirement):
    conda_target = None
    if requirement.type == "package":
        conda_target = CondaTarget(requirement.name,
                                   version=requirement.version)
    return conda_target


def requirements_to_conda_targets(requirements):
    conda_targets = (requirement_to_conda_targets(_) for _ in requirements)
    return [c for c in conda_targets if c is not None]


__all__ = (
    'CondaContext',
    'CondaTarget',
    'install_conda',
    'install_conda_target',
    'requirements_to_conda_targets',
)<|MERGE_RESOLUTION|>--- conflicted
+++ resolved
@@ -152,11 +152,7 @@
     def ensure_conda_build_installed_if_needed(self):
         if self.use_local and not self.conda_build_available:
             conda_targets = [CondaTarget("conda-build", version=CONDA_BUILD_VERSION)]
-<<<<<<< HEAD
-            # Cannot use --use-local during installation fo conda-build.
-=======
             # Cannot use --use-local during installation of conda-build.
->>>>>>> 2f2acb98
             return install_conda_targets(conda_targets, conda_context=self, env_name=None, allow_local=False)
         else:
             return 0
