"""
Module for managing jobs in Pacific Bioscience's SMRT Portal and automatically transferring files
produced by SMRT Portal.
"""
import logging
from string import Template

<<<<<<< HEAD
from six.moves.urllib.request import urlopen

from .data_transfer import DataTransfer
=======
import requests

from data_transfer import DataTransfer
>>>>>>> f925ffe4


log = logging.getLogger( __name__ )

__all__ = ( 'SMRTPortalPlugin', )


class SMRTPortalPlugin( DataTransfer ):
    api_path = '/smrtportal/api'

    def __init__( self, app ):
        super( SMRTPortalPlugin, self ).__init__( app )

    def create_job( self, trans, **kwd ):
        if 'secondary_analysis_job_id' in kwd:
            sample = kwd[ 'sample' ]
            smrt_job_id = kwd[ 'secondary_analysis_job_id' ]
            external_service = sample.request.type.get_external_service( 'pacific_biosciences_smrt_portal' )
            external_service.load_data_transfer_settings( trans )
            http_configs = external_service.data_transfer[ trans.model.ExternalService.data_transfer_protocol.HTTP ]
            if not http_configs[ 'automatic_transfer' ]:
                raise Exception( "Manual data transfer using http is not yet supported." )
            smrt_host = external_service.form_values.content[ 'host' ]
            external_service_type = external_service.get_external_service_type( trans )
            # TODO: is there a better way to store the protocol?
            # external_service_type.data_transfer looks somethng like
            # {'http': <galaxy.sample_tracking.data_transfer.HttpDataTransferFactory object at 0x1064239d0>}
            protocol = next(iter(external_service_type.data_transfer.keys()))
            results = {}
            for k, v in external_service.form_values.content.items():
                match = self.dataset_name_re.match( k ) or self.dataset_datatype_re.match( k )
                if match:
                    id, field = match.groups()
                    if id in results:
                        results[ id ][ field ] = v
                    else:
                        results[ id ] = { field : v }
            for id, attrs in results.items():
                url_template = external_service_type.run_details[ 'results_urls' ].get( id + '_name' )
                url = Template( url_template ).substitute( host=smrt_host, secondary_analysis_job_id=kwd[ 'secondary_analysis_job_id' ] )
                results[ id ][ 'url' ] = url
                if sample.workflow:
                    # DBTODO Make sure all ds| mappings get the URL of the dataset, for linking to later.
                    for k, v in sample.workflow[ 'mappings' ].items():
                        if 'ds|%s' % id in v.values():
                            sample.workflow['mappings'][k]['url'] = url
            self.sa_session.add(sample)
            self.sa_session.flush()
            params = { 'type' : 'init_transfer',
                       'protocol' : protocol,
                       'sample_id' : sample.id,
                       'results' : results,
                       'smrt_host' : smrt_host,
                       'smrt_job_id' : smrt_job_id }
            # Create a new SampleDataset for each run result dataset
            self._associate_untransferred_datasets_with_sample( sample, external_service, results )
        elif 'transfer_job_id' in kwd:
            params = { 'type' : 'finish_transfer',
                       'protocol' : kwd[ 'result' ][ 'protocol' ],
                       'sample_id' : kwd[ 'sample_id' ],
                       'result' : kwd[ 'result' ],
                       'transfer_job_id' : kwd[ 'transfer_job_id' ] }
        else:
            log.error( 'No job was created because kwd does not include "secondary_analysis_job_id" or "transfer_job_id".' )
            return
        deferred_job = self.app.model.DeferredJob( state=self.app.model.DeferredJob.states.NEW,
                                                   plugin='SMRTPortalPlugin',
                                                   params=params )
        self.sa_session.add( deferred_job )
        self.sa_session.flush()
        log.debug( 'Created a deferred job in the SMRTPortalPlugin of type: %s' % params[ 'type' ] )
        # TODO: error reporting to caller (if possible?)

    def check_job( self, job ):
        if self._missing_params( job.params, [ 'type' ] ):
            return self.job_states.INVALID
        if job.params[ 'type' ] == 'init_transfer':
            if self._missing_params( job.params, [ 'smrt_host', 'smrt_job_id' ] ):
                return self.job_states.INVALID
            url = 'http://' + job.params[ 'smrt_host' ] + self.api_path + '/Jobs/' + job.params[ 'smrt_job_id' ] + '/Status'
<<<<<<< HEAD
            r = urlopen( url )
            status = json.loads( r.read() )
=======
            r = requests.get(url)
            status = r.json()
>>>>>>> f925ffe4
            # TODO: error handling: unexpected json or bad response, bad url, etc.
            if status[ 'Code' ] == 'Completed':
                log.debug( "SMRT Portal job '%s' is Completed.  Initiating transfer." % job.params[ 'smrt_job_id' ] )
                return self.job_states.READY
            return self.job_states.WAIT
        if job.params[ 'type' ] == 'finish_transfer':
            if self._missing_params( job.params, [ 'transfer_job_id' ] ):
                return self.job_states.INVALID
            # Get the TransferJob object and add it to the DeferredJob so we only look it up once.
            if not hasattr( job, 'transfer_job' ):
                job.transfer_job = self.sa_session.query( self.app.model.TransferJob ).get( int( job.params[ 'transfer_job_id' ] ) )
            state = self.app.transfer_manager.get_state( job.transfer_job )
            if not state:
                log.error( 'No state for transfer job id: %s' % job.transfer_job.id )
                return self.job_states.WAIT
            if state[ 'state' ] in self.app.model.TransferJob.terminal_states:
                return self.job_states.READY
            log.debug( "Checked on finish transfer job %s, not done yet." % job.id )
            return self.job_states.WAIT
        else:
            log.error( 'Unknown job type for SMRTPortalPlugin: %s' % str( job.params[ 'type' ] ) )
            return self.job_states.INVALID

    def _associate_untransferred_datasets_with_sample( self, sample, external_service, results_dict ):
        # results_dict looks something like:
        # {'dataset2': {'datatype': 'fasta', 'url': '127.0.0.1:8080/data/filtered_subreads.fa', 'name': 'Filtered reads'} }
        for key, val in results_dict.items():
            file_path = val[ 'url' ]
            status = self.app.model.SampleDataset.transfer_status.NOT_STARTED
            name = val[ 'name' ]
            size = 'unknown'
            sample_dataset = self.app.model.SampleDataset( sample=sample,
                                                           file_path=file_path,
                                                           status=status,
                                                           name=name,
                                                           error_msg='',
                                                           size=size,
                                                           external_service=external_service )
            self.sa_session.add( sample_dataset )
            self.sa_session.flush()<|MERGE_RESOLUTION|>--- conflicted
+++ resolved
@@ -5,15 +5,9 @@
 import logging
 from string import Template
 
-<<<<<<< HEAD
-from six.moves.urllib.request import urlopen
+import requests
 
 from .data_transfer import DataTransfer
-=======
-import requests
-
-from data_transfer import DataTransfer
->>>>>>> f925ffe4
 
 
 log = logging.getLogger( __name__ )
@@ -93,14 +87,9 @@
         if job.params[ 'type' ] == 'init_transfer':
             if self._missing_params( job.params, [ 'smrt_host', 'smrt_job_id' ] ):
                 return self.job_states.INVALID
-            url = 'http://' + job.params[ 'smrt_host' ] + self.api_path + '/Jobs/' + job.params[ 'smrt_job_id' ] + '/Status'
-<<<<<<< HEAD
-            r = urlopen( url )
-            status = json.loads( r.read() )
-=======
+            url = 'http://' + job.params['smrt_host'] + self.api_path + '/Jobs/' + job.params['smrt_job_id'] + '/Status'
             r = requests.get(url)
             status = r.json()
->>>>>>> f925ffe4
             # TODO: error handling: unexpected json or bad response, bad url, etc.
             if status[ 'Code' ] == 'Completed':
                 log.debug( "SMRT Portal job '%s' is Completed.  Initiating transfer." % job.params[ 'smrt_job_id' ] )
