"""
Provides factory methods to assemble the Galaxy web application
"""

import logging, atexit
import os, os.path
import sys, warnings

from galaxy.util import asbool

from paste import httpexceptions
import pkg_resources

log = logging.getLogger( __name__ )

from galaxy import util
import galaxy.model
import galaxy.model.mapping
import galaxy.datatypes.registry
import galaxy.web.framework

class GalaxyWebApplication( galaxy.web.framework.WebApplication ):
    pass

def app_factory( global_conf, **kwargs ):
    """
    Return a wsgi application serving the root object
    """
    # Create the Galaxy application unless passed in
    if 'app' in kwargs:
        app = kwargs.pop( 'app' )
    else:
        try:
            from galaxy.app import UniverseApplication
            app = UniverseApplication( global_conf = global_conf, **kwargs )
        except:
            import traceback
            traceback.print_exc()
            sys.exit( 1 )
    # Call app's shutdown method when the interpeter exits, this cleanly stops
    # the various Galaxy application daemon threads
    atexit.register( app.shutdown )
    # Create the universe WSGI application
    webapp = GalaxyWebApplication( app, session_cookie='galaxysession', name='galaxy' )
    # The following route will handle displaying tool shelp images for tools contained in repositories installed from the tool shed.
    webapp.add_route( '/tool_runner/static/images/:repository_id/:image_file', controller='tool_runner', action='display_tool_help_image_in_repository', repository_id=None, image_file=None )
    webapp.add_ui_controllers( 'galaxy.webapps.galaxy.controllers', app )
    # Force /history to go to /root/history -- needed since the tests assume this
    webapp.add_route( '/history', controller='root', action='history' )
    # These two routes handle our simple needs at the moment
    webapp.add_route( '/async/:tool_id/:data_id/:data_secret', controller='async', action='index', tool_id=None, data_id=None, data_secret=None )
    webapp.add_route( '/:controller/:action', action='index' )
    webapp.add_route( '/:action', controller='root', action='index' )
    # allow for subdirectories in extra_files_path
    webapp.add_route( '/datasets/:dataset_id/display/{filename:.+?}', controller='dataset', action='display', dataset_id=None, filename=None)
    webapp.add_route( '/datasets/:dataset_id/:action/:filename', controller='dataset', action='index', dataset_id=None, filename=None)
    webapp.add_route( '/display_application/:dataset_id/:app_name/:link_name/:user_id/:app_action/:action_param', controller='dataset', action='display_application', dataset_id=None, user_id=None, app_name = None, link_name = None, app_action = None, action_param = None )
    webapp.add_route( '/u/:username/d/:slug/:filename', controller='dataset', action='display_by_username_and_slug', filename=None )
    webapp.add_route( '/u/:username/p/:slug', controller='page', action='display_by_username_and_slug' )
    webapp.add_route( '/u/:username/h/:slug', controller='history', action='display_by_username_and_slug' )
    webapp.add_route( '/u/:username/w/:slug', controller='workflow', action='display_by_username_and_slug' )
    webapp.add_route( '/u/:username/v/:slug', controller='visualization', action='display_by_username_and_slug' )
    webapp.add_route( '/search', controller='search', action='index' )
    
    # Add the web API
    webapp.add_api_controllers( 'galaxy.webapps.galaxy.api', app )
    # The /folders section is experimental at this point:
    log.debug( "app.config.api_folders: %s" % app.config.api_folders )
    webapp.mapper.resource( 'folder', 'folders', path_prefix='/api' )
    webapp.mapper.resource( 'content', 'contents',
                                controller='folder_contents',
                                name_prefix='folder_',
                                path_prefix='/api/folders/:folder_id',
                                parent_resources=dict( member_name='folder', collection_name='folders' ) )
    webapp.mapper.resource( 'content',
                                'contents',
                                controller='library_contents',
                                name_prefix='library_',
                                path_prefix='/api/libraries/:library_id', 
                                parent_resources=dict( member_name='library', collection_name='libraries' ) )
    webapp.mapper.resource( 'content',
                                'contents',
                                controller='history_contents',
                                name_prefix='history_',
                                path_prefix='/api/histories/:history_id', 
                                parent_resources=dict( member_name='history', collection_name='histories' ) )
    webapp.mapper.connect("history_contents_display",
                              "/api/histories/:history_id/contents/:history_content_id/display",
                              controller="datasets",
                              action="display",
                              conditions=dict(method=["GET"]))
    webapp.mapper.resource( 'permission',
                                'permissions',
                                path_prefix='/api/libraries/:library_id',
                                parent_resources=dict( member_name='library', collection_name='libraries' ) )
    webapp.mapper.resource( 'user',
                                'users',
                                controller='group_users',
                                name_prefix='group_',
                                path_prefix='/api/groups/:group_id',
                                parent_resources=dict( member_name='group', collection_name='groups' ) )
    webapp.mapper.resource( 'role',
                                'roles',
                                controller='group_roles',
                                name_prefix='group_',
                                path_prefix='/api/groups/:group_id',
                                parent_resources=dict( member_name='group', collection_name='groups' ) )
    _add_item_tags_controller( webapp,
                               name_prefix="history_content_",
                               path_prefix='/api/histories/:history_id/contents/:history_content_id' )
    _add_item_tags_controller( webapp,
                               name_prefix="history_",
                               path_prefix='/api/histories/:history_id' )
    _add_item_tags_controller( webapp,
                               name_prefix="workflow_",
                               path_prefix='/api/workflows/:workflow_id' )

    _add_item_annotation_controller( webapp,
                               name_prefix="history_content_",
                               path_prefix='/api/histories/:history_id/contents/:history_content_id' )
    _add_item_annotation_controller( webapp,
                               name_prefix="history_",
                               path_prefix='/api/histories/:history_id' )
    _add_item_annotation_controller( webapp,
                               name_prefix="workflow_",
                               path_prefix='/api/workflows/:workflow_id' )

<<<<<<< HEAD
    webapp.api_mapper.resource( 'dataset', 'datasets', path_prefix='/api' )
    webapp.api_mapper.resource_with_deleted( 'library', 'libraries', path_prefix='/api' )
    webapp.api_mapper.resource( 'sample', 'samples', path_prefix='/api' )
    webapp.api_mapper.resource( 'request', 'requests', path_prefix='/api' )
    webapp.api_mapper.resource( 'form', 'forms', path_prefix='/api' )
    webapp.api_mapper.resource( 'request_type', 'request_types', path_prefix='/api' )
    webapp.api_mapper.resource( 'role', 'roles', path_prefix='/api' )
    webapp.api_mapper.resource( 'group', 'groups', path_prefix='/api' )
    webapp.api_mapper.resource_with_deleted( 'quota', 'quotas', path_prefix='/api' )
    webapp.api_mapper.resource( 'tool', 'tools', path_prefix='/api' )
    webapp.api_mapper.resource_with_deleted( 'user', 'users', path_prefix='/api' )
    webapp.api_mapper.resource( 'genome', 'genomes', path_prefix='/api' )
    webapp.api_mapper.resource( 'visualization', 'visualizations', path_prefix='/api' )
    webapp.api_mapper.resource( 'workflow', 'workflows', path_prefix='/api' )
    webapp.api_mapper.resource_with_deleted( 'history', 'histories', path_prefix='/api' )
    webapp.api_mapper.resource( 'search', 'search', path_prefix='/api' )    
    webapp.api_mapper.resource( 'configuration', 'configuration', path_prefix='/api' )
    #webapp.api_mapper.connect( 'run_workflow', '/api/workflow/{workflow_id}/library/{library_id}', controller='workflows', action='run', workflow_id=None, library_id=None, conditions=dict(method=["GET"]) )
=======
    webapp.mapper.resource( 'dataset', 'datasets', path_prefix='/api' )
    webapp.mapper.resource_with_deleted( 'library', 'libraries', path_prefix='/api' )
    webapp.mapper.resource( 'sample', 'samples', path_prefix='/api' )
    webapp.mapper.resource( 'request', 'requests', path_prefix='/api' )
    webapp.mapper.resource( 'form', 'forms', path_prefix='/api' )
    webapp.mapper.resource( 'request_type', 'request_types', path_prefix='/api' )
    webapp.mapper.resource( 'role', 'roles', path_prefix='/api' )
    webapp.mapper.resource( 'group', 'groups', path_prefix='/api' )
    webapp.mapper.resource_with_deleted( 'quota', 'quotas', path_prefix='/api' )
    webapp.mapper.resource( 'tool', 'tools', path_prefix='/api' )
    webapp.mapper.resource_with_deleted( 'user', 'users', path_prefix='/api' )
    webapp.mapper.resource( 'genome', 'genomes', path_prefix='/api' )
    webapp.mapper.resource( 'visualization', 'visualizations', path_prefix='/api' )
    webapp.mapper.resource( 'workflow', 'workflows', path_prefix='/api' )
    webapp.mapper.resource_with_deleted( 'history', 'histories', path_prefix='/api' )
    webapp.mapper.resource( 'configuration', 'configuration', path_prefix='/api' )
    #webapp.mapper.connect( 'run_workflow', '/api/workflow/{workflow_id}/library/{library_id}', controller='workflows', action='run', workflow_id=None, library_id=None, conditions=dict(method=["GET"]) )
>>>>>>> 7d5a318d

    # "POST /api/workflows/import"  =>  ``workflows.import_workflow()``.
    # Defines a named route "import_workflow".
    webapp.mapper.connect("import_workflow", "/api/workflows/upload", controller="workflows", action="import_new_workflow", conditions=dict(method=["POST"]))
    webapp.mapper.connect("workflow_dict", '/api/workflows/{workflow_id}/download', controller='workflows', action='workflow_dict', conditions=dict(method=['GET']))
    # Preserve the following download route for now for dependent applications  -- deprecate at some point
    webapp.mapper.connect("workflow_dict", '/api/workflows/download/{workflow_id}', controller='workflows', action='workflow_dict', conditions=dict(method=['GET']))
    # Galaxy API for tool shed features.
    webapp.mapper.resource( 'tool_shed_repository',
                                'tool_shed_repositories',
                                controller='tool_shed_repositories',
                                name_prefix='tool_shed_repository_',
                                path_prefix='/api',
                                new={ 'install_repository_revision' : 'POST' },
                                parent_resources=dict( member_name='tool_shed_repository', collection_name='tool_shed_repositories' ) )
    # Connect logger from app
    if app.trace_logger:
        webapp.trace_logger = app.trace_logger

    # Indicate that all configuration settings have been provided
    webapp.finalize_config()

    # Wrap the webapp in some useful middleware
    if kwargs.get( 'middleware', True ):
        webapp = wrap_in_middleware( webapp, global_conf, **kwargs )
    if asbool( kwargs.get( 'static_enabled', True ) ):
        webapp = wrap_in_static( webapp, global_conf, **kwargs )
    if asbool(kwargs.get('pack_scripts', False)):
        pack_scripts()
    # Close any pooled database connections before forking
    try:
        galaxy.model.mapping.metadata.engine.connection_provider._pool.dispose()
    except:
        pass
    # Return
    return webapp

def pack_scripts():
    from glob import glob
    from subprocess import call
    cmd = "java -jar scripts/yuicompressor.jar --type js static/scripts/%(fname)s -o static/scripts/packed/%(fname)s"
    raw_js= [os.path.basename(g) for g in glob( "static/scripts/*.js" )]
    for fname in raw_js:
        if os.path.exists('static/scripts/packed/%s' % fname):
            if os.path.getmtime('static/scripts/packed/%s' % fname) > os.path.getmtime('static/scripts/%s' % fname):
                continue # Skip, packed is newer than source.
        d = dict( fname=fname )
        log.info("%(fname)s --> packed/%(fname)s" % d)
        call( cmd % d, shell=True )

def _add_item_tags_controller( webapp, name_prefix, path_prefix, **kwd ):
    # Not just using map.resources because actions should be based on name not id
    controller = "%stags" % name_prefix
    name = "%stag" % name_prefix
    path = "%s/tags" % path_prefix
    map = webapp.mapper
    # Allow view items' tags.
    map.connect(name, path,
        controller=controller, action="index",
        conditions=dict(method=["GET"]))
    # Allow remove tag from item
    map.connect("%s_delete" % name, "%s/tags/:tag_name" % path_prefix,
        controller=controller, action="delete",
        conditions=dict(method=["DELETE"]))
    # Allow create a new tag with from name
    map.connect("%s_create" % name, "%s/tags/:tag_name" % path_prefix,
        controller=controller, action="create",
        conditions=dict(method=["POST"]))
    # Allow update tag value
    map.connect("%s_update" % name, "%s/tags/:tag_name" % path_prefix,
        controller=controller, action="update",
        conditions=dict(method=["PUT"]))
    # Allow show tag by name
    map.connect("%s_show" % name, "%s/tags/:tag_name" % path_prefix,
        controller=controller, action="show",
        conditions=dict(method=["GET"]))



def _add_item_annotation_controller( webapp, name_prefix, path_prefix, **kwd ):
    controller = "%sannotations" % name_prefix
    name = "%sannotation" % name_prefix
    webapp.mapper.resource(name, "annotation", path_prefix=path_prefix, controller=controller)

def wrap_in_middleware( app, global_conf, **local_conf ):
    """
    Based on the configuration wrap `app` in a set of common and useful 
    middleware.
    """
    # Merge the global and local configurations
    conf = global_conf.copy()
    conf.update(local_conf)
    debug = asbool( conf.get( 'debug', False ) )
    # First put into place httpexceptions, which must be most closely
    # wrapped around the application (it can interact poorly with
    # other middleware):
    app = httpexceptions.make_middleware( app, conf )
    log.debug( "Enabling 'httpexceptions' middleware" )
    # If we're using remote_user authentication, add middleware that
    # protects Galaxy from improperly configured authentication in the
    # upstream server
    if asbool(conf.get( 'use_remote_user', False )):
        from galaxy.web.framework.middleware.remoteuser import RemoteUser
        app = RemoteUser( app, maildomain = conf.get( 'remote_user_maildomain', None ),
                               display_servers = util.listify( conf.get( 'display_servers', '' ) ),
                               admin_users = conf.get( 'admin_users', '' ).split( ',' ) )
        log.debug( "Enabling 'remote user' middleware" )
    # The recursive middleware allows for including requests in other 
    # requests or forwarding of requests, all on the server side.
    if asbool(conf.get('use_recursive', True)):
        from paste import recursive
        app = recursive.RecursiveMiddleware( app, conf )
        log.debug( "Enabling 'recursive' middleware" )
    # If sentry logging is enabled, log here before propogating up to
    # the error middleware
    sentry_dsn = conf.get( 'sentry_dsn', None )
    if sentry_dsn:
        from galaxy.web.framework.middleware.sentry import Sentry
        app = Sentry( app, sentry_dsn )
    # Various debug middleware that can only be turned on if the debug
    # flag is set, either because they are insecure or greatly hurt
    # performance
    if debug:
        # Middleware to check for WSGI compliance
        if asbool( conf.get( 'use_lint', False ) ):
            from paste import lint
            app = lint.make_middleware( app, conf )
            log.debug( "Enabling 'lint' middleware" )
        # Middleware to run the python profiler on each request
        if asbool( conf.get( 'use_profile', False ) ):
            from paste.debug import profile
            app = profile.ProfileMiddleware( app, conf )
            log.debug( "Enabling 'profile' middleware" )
    if debug and asbool( conf.get( 'use_interactive', False ) ):
        # Interactive exception debugging, scary dangerous if publicly
        # accessible, if not enabled we'll use the regular error printing
        # middleware.
        pkg_resources.require( "WebError" )
        from weberror import evalexception
        app = evalexception.EvalException( app, conf,
                                           templating_formatters=build_template_error_formatters() )
        log.debug( "Enabling 'eval exceptions' middleware" )
    else:
        # Not in interactive debug mode, just use the regular error middleware
        if sys.version_info[:2] >= ( 2, 6 ):
            warnings.filterwarnings( 'ignore', '.*', DeprecationWarning, '.*serial_number_generator', 11, True )
            import galaxy.web.framework.middleware.error
            warnings.filters.pop()
        else:
            import galaxy.web.framework.middleware.error
        app = galaxy.web.framework.middleware.error.ErrorMiddleware( app, conf )
        log.debug( "Enabling 'error' middleware" )
    # Transaction logging (apache access.log style)
    if asbool( conf.get( 'use_translogger', True ) ):
        from galaxy.web.framework.middleware.translogger import TransLogger
        app = TransLogger( app )
        log.debug( "Enabling 'trans logger' middleware" )
    # X-Forwarded-Host handling
    from galaxy.web.framework.middleware.xforwardedhost import XForwardedHostMiddleware
    app = XForwardedHostMiddleware( app )
    log.debug( "Enabling 'x-forwarded-host' middleware" )
    # Request ID middleware
    from galaxy.web.framework.middleware.request_id import RequestIDMiddleware
    app = RequestIDMiddleware( app )
    log.debug( "Enabling 'Request ID' middleware" )
    return app
    
def wrap_in_static( app, global_conf, **local_conf ):
    from paste.urlmap import URLMap
    from galaxy.web.framework.middleware.static import CacheableStaticURLParser as Static
    urlmap = URLMap()
    # Merge the global and local configurations
    conf = global_conf.copy()
    conf.update(local_conf)
    # Get cache time in seconds
    cache_time = conf.get( "static_cache_time", None )
    if cache_time is not None:
        cache_time = int( cache_time )
    # Send to dynamic app by default
    urlmap["/"] = app
    # Define static mappings from config
    urlmap["/static"] = Static( conf.get( "static_dir" ), cache_time )
    urlmap["/images"] = Static( conf.get( "static_images_dir" ), cache_time )
    urlmap["/static/scripts"] = Static( conf.get( "static_scripts_dir" ), cache_time )
    urlmap["/static/style"] = Static( conf.get( "static_style_dir" ), cache_time )
    urlmap["/favicon.ico"] = Static( conf.get( "static_favicon_dir" ), cache_time )
    urlmap["/robots.txt"] = Static( conf.get( "static_robots_txt", 'static/robots.txt'), cache_time )
    # URL mapper becomes the root webapp
    return urlmap
    
def build_template_error_formatters():
    """
    Build a list of template error formatters for WebError. When an error
    occurs, WebError pass the exception to each function in this list until
    one returns a value, which will be displayed on the error page.
    """
    formatters = []
    # Formatter for mako
    import mako.exceptions
    def mako_html_data( exc_value ):
        if isinstance( exc_value, ( mako.exceptions.CompileException, mako.exceptions.SyntaxException ) ):
            return mako.exceptions.html_error_template().render( full=False, css=False )
        if isinstance( exc_value, AttributeError ) and exc_value.args[0].startswith( "'Undefined' object has no attribute" ):
            return mako.exceptions.html_error_template().render( full=False, css=False )
    formatters.append( mako_html_data )
    return formatters<|MERGE_RESOLUTION|>--- conflicted
+++ resolved
@@ -125,26 +125,6 @@
                                name_prefix="workflow_",
                                path_prefix='/api/workflows/:workflow_id' )
 
-<<<<<<< HEAD
-    webapp.api_mapper.resource( 'dataset', 'datasets', path_prefix='/api' )
-    webapp.api_mapper.resource_with_deleted( 'library', 'libraries', path_prefix='/api' )
-    webapp.api_mapper.resource( 'sample', 'samples', path_prefix='/api' )
-    webapp.api_mapper.resource( 'request', 'requests', path_prefix='/api' )
-    webapp.api_mapper.resource( 'form', 'forms', path_prefix='/api' )
-    webapp.api_mapper.resource( 'request_type', 'request_types', path_prefix='/api' )
-    webapp.api_mapper.resource( 'role', 'roles', path_prefix='/api' )
-    webapp.api_mapper.resource( 'group', 'groups', path_prefix='/api' )
-    webapp.api_mapper.resource_with_deleted( 'quota', 'quotas', path_prefix='/api' )
-    webapp.api_mapper.resource( 'tool', 'tools', path_prefix='/api' )
-    webapp.api_mapper.resource_with_deleted( 'user', 'users', path_prefix='/api' )
-    webapp.api_mapper.resource( 'genome', 'genomes', path_prefix='/api' )
-    webapp.api_mapper.resource( 'visualization', 'visualizations', path_prefix='/api' )
-    webapp.api_mapper.resource( 'workflow', 'workflows', path_prefix='/api' )
-    webapp.api_mapper.resource_with_deleted( 'history', 'histories', path_prefix='/api' )
-    webapp.api_mapper.resource( 'search', 'search', path_prefix='/api' )    
-    webapp.api_mapper.resource( 'configuration', 'configuration', path_prefix='/api' )
-    #webapp.api_mapper.connect( 'run_workflow', '/api/workflow/{workflow_id}/library/{library_id}', controller='workflows', action='run', workflow_id=None, library_id=None, conditions=dict(method=["GET"]) )
-=======
     webapp.mapper.resource( 'dataset', 'datasets', path_prefix='/api' )
     webapp.mapper.resource_with_deleted( 'library', 'libraries', path_prefix='/api' )
     webapp.mapper.resource( 'sample', 'samples', path_prefix='/api' )
@@ -162,7 +142,7 @@
     webapp.mapper.resource_with_deleted( 'history', 'histories', path_prefix='/api' )
     webapp.mapper.resource( 'configuration', 'configuration', path_prefix='/api' )
     #webapp.mapper.connect( 'run_workflow', '/api/workflow/{workflow_id}/library/{library_id}', controller='workflows', action='run', workflow_id=None, library_id=None, conditions=dict(method=["GET"]) )
->>>>>>> 7d5a318d
+    webapp.mapper.resource( 'search', 'search', path_prefix='/api' )    
 
     # "POST /api/workflows/import"  =>  ``workflows.import_workflow()``.
     # Defines a named route "import_workflow".
