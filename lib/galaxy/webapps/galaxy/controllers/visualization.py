from __future__ import absolute_import

import logging
from json import loads

from markupsafe import escape
from paste.httpexceptions import HTTPNotFound, HTTPBadRequest
from six import string_types
from sqlalchemy import and_, desc, false, or_, true

from galaxy import managers, model, util, web
from galaxy.datatypes.interval import Bed
from galaxy.model.item_attrs import UsesAnnotations, UsesItemRatings
from galaxy.util import sanitize_text, unicodify
from galaxy.util.sanitize_html import sanitize_html
from galaxy.visualization.data_providers.genome import RawBedDataProvider
from galaxy.visualization.data_providers.phyloviz import PhylovizDataProvider
from galaxy.visualization.genomes import decode_dbkey
from galaxy.visualization.genomes import GenomeRegion
from galaxy.visualization.plugins import registry
from galaxy.web import error
from galaxy.web.base.controller import BaseUIController, SharableMixin, UsesVisualizationMixin
from galaxy.web.framework.helpers import grids, time_ago

import os
import yaml

log = logging.getLogger(__name__)


#
# -- Grids --
#
class HistoryDatasetsSelectionGrid(grids.Grid):

    class DbKeyColumn(grids.GridColumn):
        def filter(self, trans, user, query, dbkey):
            """ Filter by dbkey through a raw SQL b/c metadata is a BLOB. """
            dbkey_user, dbkey = decode_dbkey(dbkey)
            dbkey = dbkey.replace("'", "\\'")
            return query.filter(or_("metadata like '%%\"dbkey\": [\"%s\"]%%'" % dbkey, "metadata like '%%\"dbkey\": \"%s\"%%'" % dbkey))

    class HistoryColumn(grids.GridColumn):
        def get_value(self, trans, grid, hda):
            return escape(hda.history.name)

        def sort(self, trans, query, ascending, column_name=None):
            """Sort query using this column."""
            return grids.GridColumn.sort(self, trans, query, ascending, column_name="history_id")

    available_tracks = None
    title = "Add Datasets"
    model_class = model.HistoryDatasetAssociation
    default_filter = {"deleted": "False", "shared": "All"}
    default_sort_key = "-hid"
    columns = [
        grids.GridColumn("Id", key="hid"),
        grids.TextColumn("Name", key="name", model_class=model.HistoryDatasetAssociation),
        grids.TextColumn("Type", key="extension", model_class=model.HistoryDatasetAssociation),
        grids.TextColumn("history_id", key="history_id", model_class=model.HistoryDatasetAssociation, visible=False),
        HistoryColumn("History", key="history", visible=True),
        DbKeyColumn("Build", key="dbkey", model_class=model.HistoryDatasetAssociation, visible=True, sortable=False)
    ]
    columns.append(
        grids.MulticolFilterColumn("Search name and filetype", cols_to_filter=[columns[1], columns[2]],
                                   key="free-text-search", visible=False, filterable="standard")
    )

    def build_initial_query(self, trans, **kwargs):
        return trans.sa_session.query(self.model_class).join(model.History.table).join(model.Dataset.table)

    def apply_query_filter(self, trans, query, **kwargs):
        if self.available_tracks is None:
            self.available_tracks = trans.app.datatypes_registry.get_available_tracks()
<<<<<<< HEAD
        return query.filter(model.HistoryDatasetAssociation.extension.in_(self.available_tracks)) \
=======
        return query.filter(model.History.user == trans.user) \
                    .filter(model.HistoryDatasetAssociation.extension.in_(self.available_tracks)) \
>>>>>>> 2f2acb98
                    .filter(model.Dataset.state == model.Dataset.states.OK) \
                    .filter(model.HistoryDatasetAssociation.deleted == false()) \
                    .filter(model.HistoryDatasetAssociation.visible == true())


class LibraryDatasetsSelectionGrid(grids.Grid):
    available_tracks = None
    title = "Add Datasets"
    model_class = model.LibraryDatasetDatasetAssociation
    default_filter = {"deleted": "False"}
    default_sort_key = "-id"
    columns = [
        grids.GridColumn("Id", key="id"),
        grids.TextColumn("Name", key="name", model_class=model.LibraryDatasetDatasetAssociation),
        grids.TextColumn("Type", key="extension", model_class=model.LibraryDatasetDatasetAssociation),
    ]
    columns.append(
        grids.MulticolFilterColumn("Search name and filetype", cols_to_filter=[columns[1], columns[2]],
                                   key="free-text-search", visible=False, filterable="standard")
    )

    def build_initial_query(self, trans, **kwargs):
        return trans.sa_session.query(self.model_class).join(model.Dataset.table)

    def apply_query_filter(self, trans, query, **kwargs):
        if self.available_tracks is None:
            self.available_tracks = trans.app.datatypes_registry.get_available_tracks()
<<<<<<< HEAD
        return query.filter(model.LibraryDatasetDatasetAssociation.extension.in_(self.available_tracks)) \
=======
        return query.filter(model.LibraryDatasetDatasetAssociation.user == trans.user) \
                    .filter(model.LibraryDatasetDatasetAssociation.extension.in_(self.available_tracks)) \
>>>>>>> 2f2acb98
                    .filter(model.Dataset.state == model.Dataset.states.OK) \
                    .filter(model.LibraryDatasetDatasetAssociation.deleted == false()) \
                    .filter(model.LibraryDatasetDatasetAssociation.visible == true())


class TracksterSelectionGrid(grids.Grid):
    title = "Insert into visualization"
    model_class = model.Visualization
    default_sort_key = "-update_time"
    use_async = True
    use_paging = False
    show_item_checkboxes = True
    columns = [
        grids.TextColumn("Title", key="title", model_class=model.Visualization, filterable="standard"),
        grids.TextColumn("Build", key="dbkey", model_class=model.Visualization),
        grids.GridColumn("Last Updated", key="update_time", format=time_ago)
    ]

    def build_initial_query(self, trans, **kwargs):
        return trans.sa_session.query(self.model_class)

    def apply_query_filter(self, trans, query, **kwargs):
        return query.filter(self.model_class.user_id == trans.user.id) \
                    .filter(self.model_class.deleted == false()) \
                    .filter(self.model_class.type == "trackster")


class VisualizationListGrid(grids.Grid):
    def get_url_args(item):
        """
        Returns dictionary used to create item link.
        """
        url_kwargs = dict(controller='visualization', id=item.id)
        # TODO: hack to build link to saved visualization - need trans in this function instead in order to do
        # link_data = trans.app.visualizations_registry.get_visualizations( trans, item )
        if item.type in registry.VisualizationsRegistry.BUILT_IN_VISUALIZATIONS:
            url_kwargs['action'] = item.type
        else:
            url_kwargs['__route_name__'] = 'saved_visualization'
            url_kwargs['visualization_name'] = item.type
            url_kwargs['action'] = 'saved'
        return url_kwargs

    def get_display_name(self, trans, item):
        if trans.app.visualizations_registry and item.type in trans.app.visualizations_registry.plugins:
            plugin = trans.app.visualizations_registry.plugins[item.type]
            return plugin.config.get('name', item.type)
        return item.type

    # Grid definition
    title = "Saved Visualizations"
    model_class = model.Visualization
    default_sort_key = "-update_time"
    default_filter = dict(title="All", deleted="False", tags="All", sharing="All")
    columns = [
        grids.TextColumn("Title", key="title", attach_popup=True, link=get_url_args),
        grids.TextColumn("Type", method='get_display_name'),
        grids.TextColumn("Build", key="dbkey"),
        grids.IndividualTagsColumn("Tags", key="tags", model_tag_association_class=model.VisualizationTagAssociation, filterable="advanced", grid_name="VisualizationListGrid"),
        grids.SharingStatusColumn("Sharing", key="sharing", filterable="advanced", sortable=False),
        grids.GridColumn("Created", key="create_time", format=time_ago),
        grids.GridColumn("Last Updated", key="update_time", format=time_ago),
    ]
    columns.append(
        grids.MulticolFilterColumn(
            "Search",
            cols_to_filter=[columns[0], columns[2]],
            key="free-text-search", visible=False, filterable="standard")
    )
<<<<<<< HEAD
    global_actions = [
        grids.GridAction("Create new visualization", dict(action='create'), target="inbound")
    ]
    operations = [
        grids.GridOperation("Open", allow_multiple=False, url_args=get_url_args),
        grids.GridOperation("Open in Circster", allow_multiple=False, condition=(lambda item: item.type == 'trackster'), url_args=dict(action='circster')),
        grids.GridOperation("Edit Attributes", allow_multiple=False, url_args=dict(action='edit'), target="inbound"),
=======
    operations = [
        grids.GridOperation("Open", allow_multiple=False, url_args=get_url_args),
        grids.GridOperation("Edit Attributes", allow_multiple=False, url_args=dict(controller="", action='visualizations/edit')),
>>>>>>> 2f2acb98
        grids.GridOperation("Copy", allow_multiple=False, condition=(lambda item: not item.deleted)),
        grids.GridOperation("Share or Publish", allow_multiple=False, condition=(lambda item: not item.deleted), url_args=dict(action='sharing')),
        grids.GridOperation("Delete", condition=(lambda item: not item.deleted), confirm="Are you sure you want to delete this visualization?"),
    ]

    def apply_query_filter(self, trans, query, **kwargs):
        return query.filter_by(user=trans.user, deleted=False)


class VisualizationAllPublishedGrid(grids.Grid):
    # Grid definition
    use_panels = True
    use_async = True
    title = "Published Visualizations"
    model_class = model.Visualization
    default_sort_key = "update_time"
    default_filter = dict(title="All", username="All")
    columns = [
        grids.PublicURLColumn("Title", key="title", filterable="advanced"),
        grids.OwnerAnnotationColumn("Annotation", key="annotation", model_annotation_association_class=model.VisualizationAnnotationAssociation, filterable="advanced"),
        grids.OwnerColumn("Owner", key="username", model_class=model.User, filterable="advanced"),
        grids.CommunityRatingColumn("Community Rating", key="rating"),
        grids.CommunityTagsColumn("Community Tags", key="tags", model_tag_association_class=model.VisualizationTagAssociation, filterable="advanced", grid_name="VisualizationAllPublishedGrid"),
        grids.ReverseSortColumn("Last Updated", key="update_time", format=time_ago)
    ]
    columns.append(
        grids.MulticolFilterColumn(
            "Search title, annotation, owner, and tags",
            cols_to_filter=[columns[0], columns[1], columns[2], columns[4]],
            key="free-text-search", visible=False, filterable="standard")
    )

    def build_initial_query(self, trans, **kwargs):
        # Join so that searching history.user makes sense.
        return trans.sa_session.query(self.model_class).join(model.User.table)

    def apply_query_filter(self, trans, query, **kwargs):
        return query.filter(self.model_class.deleted == false()).filter(self.model_class.published == true())


class VisualizationController(BaseUIController, SharableMixin, UsesVisualizationMixin,
                              UsesAnnotations, UsesItemRatings):
    _visualization_list_grid = VisualizationListGrid()
    _published_list_grid = VisualizationAllPublishedGrid()
    _history_datasets_grid = HistoryDatasetsSelectionGrid()
    _library_datasets_grid = LibraryDatasetsSelectionGrid()
    _tracks_grid = TracksterSelectionGrid()

    def __init__(self, app):
        super(VisualizationController, self).__init__(app)
        self.hda_manager = managers.hdas.HDAManager(app)

    #
    # -- Functions for listing visualizations. --
    #

    @web.expose
    @web.json
    @web.require_login("see all available libraries")
    def list_libraries(self, trans, **kwargs):
        """List all libraries that can be used for selecting datasets."""
        kwargs['dict_format'] = True
        return self._libraries_grid(trans, **kwargs)

    @web.expose
    @web.json
    @web.require_login("see a history's datasets that can added to this visualization")
    def list_history_datasets(self, trans, **kwargs):
        """List a history's datasets that can be added to a visualization."""
        kwargs['show_item_checkboxes'] = 'True'
        kwargs['dict_format'] = True
        return self._history_datasets_grid(trans, **kwargs)
<<<<<<< HEAD

    @web.expose
    @web.json
    @web.require_login("see a history's datasets that can added to this visualization")
    def list_library_datasets(self, trans, **kwargs):
        """List a library's datasets that can be added to a visualization."""
        kwargs['show_item_checkboxes'] = 'True'
        kwargs['dict_format'] = True
        return self._library_datasets_grid(trans, **kwargs)

    @web.expose
    @web.json
    def list_tracks(self, trans, **kwargs):
        kwargs['dict_format'] = True
        return self._tracks_grid(trans, **kwargs)

    @web.expose
    @web.json
    def list_published(self, trans, *args, **kwargs):
        kwargs['dict_format'] = True
        grid = self._published_list_grid(trans, **kwargs)
        grid['shared_by_others'] = self._get_shared(trans)
        return grid

    @web.expose
    @web.json
    @web.require_login("use Galaxy visualizations", use_panels=True)
    def list(self, trans, *args, **kwargs):

        # Handle operation
=======

    @web.expose
    @web.json
    @web.require_login("see a history's datasets that can added to this visualization")
    def list_library_datasets(self, trans, **kwargs):
        """List a library's datasets that can be added to a visualization."""
        kwargs['show_item_checkboxes'] = 'True'
        kwargs['dict_format'] = True
        return self._library_datasets_grid(trans, **kwargs)

    @web.expose
    @web.json
    def list_tracks(self, trans, **kwargs):
        kwargs['dict_format'] = True
        return self._tracks_grid(trans, **kwargs)

    @web.expose
    @web.json
    def list_published(self, trans, *args, **kwargs):
        kwargs['dict_format'] = True
        grid = self._published_list_grid(trans, **kwargs)
        grid['shared_by_others'] = self._get_shared(trans)
        return grid

    @web.expose_api
    @web.require_login("use Galaxy visualizations", use_panels=True)
    def list(self, trans, **kwargs):
        message = kwargs.get('message')
        status = kwargs.get('status')
>>>>>>> 2f2acb98
        if 'operation' in kwargs and 'id' in kwargs:
            session = trans.sa_session
            operation = kwargs['operation'].lower()
            ids = util.listify(kwargs['id'])
            for id in ids:
                item = session.query(model.Visualization).get(self.decode_id(id))
                if operation == "delete":
                    item.deleted = True
                if operation == "copy":
                    self.copy(trans, **kwargs)
            session.flush()
<<<<<<< HEAD

        # Build grid
        kwargs['embedded'] = True
        kwargs['dict_format'] = True
        grid = self._visualization_list_grid(trans, *args, **kwargs)
=======
        kwargs['embedded'] = True
        kwargs['dict_format'] = True
        if message and status:
            kwargs['message'] = sanitize_text(message)
            kwargs['status'] = status
        grid = self._visualization_list_grid(trans, **kwargs)
>>>>>>> 2f2acb98
        grid['shared_by_others'] = self._get_shared(trans)
        return grid

    def _get_shared(self, trans):
        """Identify shared visualizations"""
        shared_by_others = trans.sa_session \
            .query(model.VisualizationUserShareAssociation) \
            .filter_by(user=trans.get_user()) \
            .join(model.Visualization.table) \
            .filter(model.Visualization.deleted == false()) \
            .order_by(desc(model.Visualization.update_time)) \
            .all()
        return [{'username' : v.visualization.user.username,
                 'slug'     : v.visualization.slug,
                 'title'    : v.visualization.title} for v in shared_by_others]

    #
    # -- Functions for operating on visualizations. --
    #

    @web.expose
    @web.require_login("use Galaxy visualizations", use_panels=True)
    def index(self, trans, *args, **kwargs):
        """ Lists user's saved visualizations. """
        return self.list(trans, *args, **kwargs)

    @web.expose
    @web.require_login()
    def copy(self, trans, id, **kwargs):
        visualization = self.get_visualization(trans, id, check_ownership=False)
        user = trans.get_user()
        owner = (visualization.user == user)
        new_title = "Copy of '%s'" % visualization.title
        if not owner:
            new_title += " shared by %s" % visualization.user.email

        copied_viz = visualization.copy(user=trans.user, title=new_title)

        # Persist
        session = trans.sa_session
        session.add(copied_viz)
        session.flush()

        # Display the management page
        trans.set_message('Created new visualization with name "%s"' % copied_viz.title)
        return

    @web.expose
    @web.require_login("use Galaxy visualizations")
    def set_accessible_async(self, trans, id=None, accessible=False):
        """ Set visualization's importable attribute and slug. """
        visualization = self.get_visualization(trans, id)

        # Only set if importable value would change; this prevents a change in the update_time unless attribute really changed.
        importable = accessible in ['True', 'true', 't', 'T']
        if visualization and visualization.importable != importable:
            if importable:
                self._make_item_accessible(trans.sa_session, visualization)
            else:
                visualization.importable = importable
            trans.sa_session.flush()

        return

    @web.expose
    @web.require_login("rate items")
    @web.json
    def rate_async(self, trans, id, rating):
        """ Rate a visualization asynchronously and return updated community data. """

        visualization = self.get_visualization(trans, id, check_ownership=False, check_accessible=True)
        if not visualization:
            return trans.show_error_message("The specified visualization does not exist.")

        # Rate visualization.
        self.rate_item(trans.sa_session, trans.get_user(), visualization, rating)

        return self.get_ave_item_rating_data(trans.sa_session, visualization)

    @web.expose
    @web.require_login("share Galaxy visualizations")
    def imp(self, trans, id):
        """ Import a visualization into user's workspace. """
        # Set referer message.
        referer = trans.request.referer
        if referer:
            referer_message = "<a href='%s'>return to the previous page</a>" % escape(referer)
        else:
            referer_message = "<a href='%s'>go to Galaxy's start page</a>" % web.url_for('/')

        # Do import.
        session = trans.sa_session
        visualization = self.get_visualization(trans, id, check_ownership=False)
        if visualization.importable is False:
            return trans.show_error_message("The owner of this visualization has disabled imports via this link.<br>You can %s" % referer_message, use_panels=True)
        elif visualization.deleted:
            return trans.show_error_message("You can't import this visualization because it has been deleted.<br>You can %s" % referer_message, use_panels=True)
        else:
            # Create imported visualization via copy.
            #   TODO: need to handle custom db keys.

            imported_visualization = visualization.copy(user=trans.user, title="imported: " + visualization.title)

            # Persist
            session = trans.sa_session
            session.add(imported_visualization)
            session.flush()

            # Redirect to load galaxy frames.
            return trans.show_ok_message(
                message="""Visualization "%s" has been imported. <br>You can <a href="%s">start using this visualization</a> or %s."""
                % (visualization.title, web.url_for(controller='visualization'), referer_message), use_panels=True)

    @web.expose
    @web.require_login("share Galaxy visualizations")
    def sharing(self, trans, id, **kwargs):
        """ Handle visualization sharing. """

        # Get session and visualization.
        session = trans.sa_session
        visualization = self.get_visualization(trans, id, check_ownership=True)

        # Do operation on visualization.
        if 'make_accessible_via_link' in kwargs:
            self._make_item_accessible(trans.sa_session, visualization)
        elif 'make_accessible_and_publish' in kwargs:
            self._make_item_accessible(trans.sa_session, visualization)
            visualization.published = True
        elif 'publish' in kwargs:
            visualization.published = True
        elif 'disable_link_access' in kwargs:
            visualization.importable = False
        elif 'unpublish' in kwargs:
            visualization.published = False
        elif 'disable_link_access_and_unpublish' in kwargs:
            visualization.importable = visualization.published = False
        elif 'unshare_user' in kwargs:
            user = session.query(model.User).get(self.decode_id(kwargs['unshare_user']))
            if not user:
                error("User not found for provided id")
            association = session.query(model.VisualizationUserShareAssociation) \
                                 .filter_by(user=user, visualization=visualization).one()
            session.delete(association)

        session.flush()

        return trans.fill_template("/sharing_base.mako", item=visualization, controller_list='visualizations', use_panels=True)

    @web.expose
    @web.require_login("share Galaxy visualizations")
    def share(self, trans, id=None, email="", use_panels=False):
        """ Handle sharing a visualization with a particular user. """
        msg = mtype = None
        visualization = self.get_visualization(trans, id, check_ownership=True)
        if email:
            other = trans.sa_session.query(model.User) \
                                    .filter(and_(model.User.table.c.email == email,
                                                 model.User.table.c.deleted == false())) \
                                    .first()
            if not other:
                mtype = "error"
                msg = ("User '%s' does not exist" % escape(email))
            elif other == trans.get_user():
                mtype = "error"
                msg = ("You cannot share a visualization with yourself")
            elif trans.sa_session.query(model.VisualizationUserShareAssociation) \
                    .filter_by(user=other, visualization=visualization).count() > 0:
                mtype = "error"
                msg = ("Visualization already shared with '%s'" % escape(email))
            else:
                share = model.VisualizationUserShareAssociation()
                share.visualization = visualization
                share.user = other
                session = trans.sa_session
                session.add(share)
                self.create_item_slug(session, visualization)
                session.flush()
                viz_title = escape(visualization.title)
                other_email = escape(other.email)
                trans.set_message("Visualization '%s' shared with user '%s'" % (viz_title, other_email))
                return trans.response.send_redirect(web.url_for(controller='visualization', action='sharing', id=id))
        return trans.fill_template("/ind_share_base.mako",
                                   message=msg,
                                   messagetype=mtype,
                                   item=visualization,
                                   email=email,
                                   use_panels=use_panels)

    @web.expose
    def display_by_username_and_slug(self, trans, username, slug):
        """ Display visualization based on a username and slug. """

        # Get visualization.
        session = trans.sa_session
        user = session.query(model.User).filter_by(username=username).first()
        visualization = trans.sa_session.query(model.Visualization).filter_by(user=user, slug=slug, deleted=False).first()
        if visualization is None:
            raise web.httpexceptions.HTTPNotFound()

        # Security check raises error if user cannot access visualization.
        self.security_check(trans, visualization, check_ownership=False, check_accessible=True)

        # Get rating data.
        user_item_rating = 0
        if trans.get_user():
            user_item_rating = self.get_user_item_rating(trans.sa_session, trans.get_user(), visualization)
            if user_item_rating:
                user_item_rating = user_item_rating.rating
            else:
                user_item_rating = 0
        ave_item_rating, num_ratings = self.get_ave_item_rating_data(trans.sa_session, visualization)

        # Fork to template based on visualization.type (registry or builtin).
        if((trans.app.visualizations_registry and visualization.type in trans.app.visualizations_registry.plugins) and
                (visualization.type not in trans.app.visualizations_registry.BUILT_IN_VISUALIZATIONS)):
            # if a registry visualization, load a version of display.mako that will load the vis into an iframe :(
            # TODO: simplest path from A to B but not optimal - will be difficult to do reg visualizations any other way
            # TODO: this will load the visualization twice (once above, once when the iframe src calls 'saved')
            encoded_visualization_id = trans.security.encode_id(visualization.id)
            return trans.stream_template_mako('visualization/display_in_frame.mako',
                                              item=visualization, encoded_visualization_id=encoded_visualization_id,
                                              user_item_rating=user_item_rating, ave_item_rating=ave_item_rating, num_ratings=num_ratings,
                                              content_only=True)

        visualization_config = self.get_visualization_config(trans, visualization)
        return trans.stream_template_mako("visualization/display.mako", item=visualization, item_data=visualization_config,
                                          user_item_rating=user_item_rating, ave_item_rating=ave_item_rating, num_ratings=num_ratings,
                                          content_only=True)

    @web.expose
    @web.json
    @web.require_login("get item name and link")
    def get_name_and_link_async(self, trans, id=None):
        """ Returns visualization's name and link. """
        visualization = self.get_visualization(trans, id, check_ownership=False, check_accessible=True)

        if self.create_item_slug(trans.sa_session, visualization):
            trans.sa_session.flush()
        return_dict = {"name": visualization.title,
                       "link": web.url_for(controller='visualization', action="display_by_username_and_slug", username=visualization.user.username, slug=visualization.slug)}
        return return_dict

    @web.expose
    def get_item_content_async(self, trans, id):
        """ Returns item content in HTML format. """

        # Get visualization, making sure it's accessible.
        visualization = self.get_visualization(trans, id, check_ownership=False, check_accessible=True)
        if visualization is None:
            raise web.httpexceptions.HTTPNotFound()

        # Return content.
        visualization_config = self.get_visualization_config(trans, visualization)
        return trans.fill_template_mako("visualization/item_content.mako", encoded_id=trans.security.encode_id(visualization.id),
                                        item=visualization, item_data=visualization_config, content_only=True)
<<<<<<< HEAD

    @web.expose
    @web.require_login("create visualizations")
    def create(self, trans, visualization_title="", visualization_slug="", visualization_annotation="", visualization_dbkey="",
               visualization_type=""):
        """
        Creates a new visualization or returns a form for creating visualization.
        """
        visualization_title_err = visualization_slug_err = visualization_annotation_err = ""
        if trans.request.method == "POST":
            rval = self.create_visualization(trans, title=visualization_title,
                                             slug=visualization_slug,
                                             annotation=visualization_annotation,
                                             dbkey=visualization_dbkey,
                                             type=visualization_type)
            if isinstance(rval, dict):
                # Found error creating viz.
                visualization_title_err = rval['title_err']
                visualization_slug_err = rval['slug_err']
            else:
                # Successfully created viz.
                return trans.response.send_redirect(web.url_for(controller='visualizations', action='list'))

        viz_type_options = [(t, t) for t in self.viz_types]
        return trans.show_form(
            web.FormBuilder(web.url_for(controller='visualization', action='create'), "Create new visualization", submit_text="Submit")
            .add_text("visualization_title", "Visualization title", value=visualization_title, error=visualization_title_err)
            .add_select("visualization_type", "Type", options=viz_type_options, error=None)
            .add_text("visualization_slug", "Visualization identifier", value=visualization_slug, error=visualization_slug_err,
                      help="""A unique identifier that will be used for
                            public links to this visualization. A default is generated
                            from the visualization title, but can be edited. This field
                            must contain only lowercase letters, numbers, and
                            the '-' character.""")
            .add_select("visualization_dbkey", "Visualization DbKey/Build", value=visualization_dbkey, options=trans.app.genomes.get_dbkeys(trans, chrom_info=True), error=None)
            .add_text("visualization_annotation", "Visualization annotation", value=visualization_annotation, error=visualization_annotation_err,
                      help="A description of the visualization; annotation is shown alongside published visualizations."),
            template="visualization/create.mako"
        )
=======
>>>>>>> 2f2acb98

    @web.json
    def save(self, trans, vis_json=None, type=None, id=None, title=None, dbkey=None, annotation=None):
        """
        Save a visualization; if visualization does not have an ID, a new
        visualization is created. Returns JSON of visualization.
        """
        # Get visualization attributes from kwargs or from config.
        vis_config = loads(vis_json)
        vis_type = type or vis_config['type']
        vis_id = id or vis_config.get('id', None)
        vis_title = title or vis_config.get('title', None)
        vis_dbkey = dbkey or vis_config.get('dbkey', None)
        vis_annotation = annotation or vis_config.get('annotation', None)
        return self.save_visualization(trans, vis_config, vis_type, vis_id, vis_title, vis_dbkey, vis_annotation)

<<<<<<< HEAD
    @web.expose
    @web.require_login("edit visualizations")
    def edit(self, trans, id, visualization_title="", visualization_slug="", visualization_annotation=""):
        """
        Edit a visualization's attributes.
        """
        visualization = self.get_visualization(trans, id, check_ownership=True)
        session = trans.sa_session

        visualization_title_err = visualization_slug_err = visualization_annotation_err = ""
        if trans.request.method == "POST":
            if not visualization_title:
                visualization_title_err = "Visualization name is required"
            elif not visualization_slug:
                visualization_slug_err = "Visualization id is required"
            elif not self._is_valid_slug(visualization_slug):
                visualization_slug_err = "Visualization identifier must consist of only lowercase letters, numbers, and the '-' character"
            elif visualization_slug != visualization.slug and trans.sa_session.query(model.Visualization).filter_by(user=visualization.user, slug=visualization_slug, deleted=False).first():
                visualization_slug_err = "Visualization id must be unique"
            else:
                visualization.title = visualization_title
                visualization.slug = visualization_slug
                if visualization_annotation != "":
                    visualization_annotation = sanitize_html(visualization_annotation, 'utf-8', 'text/html')
                    self.add_item_annotation(trans.sa_session, trans.get_user(), visualization, visualization_annotation)
                session.flush()
                # Redirect to visualization list.
                return trans.response.send_redirect(web.url_for(controller='visualizations', action='list'))
        else:
            visualization_title = visualization.title
            # Create slug if it's not already set.
            if visualization.slug is None:
                self.create_item_slug(trans.sa_session, visualization)
            visualization_slug = visualization.slug
            visualization_annotation = self.get_item_annotation_str(trans.sa_session, trans.user, visualization)
            if not visualization_annotation:
                visualization_annotation = ""
        return trans.show_form(
            web.FormBuilder(web.url_for(controller='visualization', action='edit', id=id), "Edit visualization attributes", submit_text="Submit")
            .add_text("visualization_title", "Visualization title", value=visualization_title, error=visualization_title_err)
            .add_text("visualization_slug", "Visualization identifier", value=visualization_slug, error=visualization_slug_err,
                      help="""A unique identifier that will be used for
                            public links to this visualization. A default is generated
                            from the visualization title, but can be edited. This field
                            must contain only lowercase letters, numbers, and
                            the '-' character.""")
            .add_text("visualization_annotation", "Visualization annotation", value=visualization_annotation, error=visualization_annotation_err,
                      help="A description of the visualization; annotation is shown alongside published visualizations."),
            template="visualization/create.mako")
=======
    @web.expose_api
    @web.require_login("edit visualizations")
    def edit(self, trans, payload=None, **kwd):
        """
        Edit a visualization's attributes.
        """
        id = kwd.get('id')
        if not id:
            return self.message_exception(trans, 'No visualization id received for editing.')
        v = self.get_visualization(trans, id, check_ownership=True)
        if trans.request.method == 'GET':
            if v.slug is None:
                self.create_item_slug(trans.sa_session, v)
            return {
                'title'  : 'Edit visualization attributes',
                'inputs' : [{
                    'name'      : 'title',
                    'label'     : 'Name',
                    'value'     : v.title
                }, {
                    'name'      : 'slug',
                    'label'     : 'Identifier',
                    'value'     : v.slug,
                    'help'      : 'A unique identifier that will be used for public links to this visualization. This field can only contain lowercase letters, numbers, and dashes (-).'
                }, {
                    'name'      : 'dbkey',
                    'label'     : 'Build',
                    'type'      : 'select',
                    'optional'  : True,
                    'value'     : v.dbkey,
                    'options'   : trans.app.genomes.get_dbkeys(trans, chrom_info=True),
                    'help'      : 'Parameter to associate your visualization with a database key.'
                }, {
                    'name'      : 'annotation',
                    'label'     : 'Annotation',
                    'value'     : self.get_item_annotation_str(trans.sa_session, trans.user, v),
                    'help'      : 'A description of the visualization. The annotation is shown alongside published visualizations.'
                }]
            }
        else:
            v_title = payload.get('title')
            v_slug = payload.get('slug')
            v_dbkey = payload.get('dbkey')
            v_annotation = payload.get('annotation')
            if not v_title:
                return self.message_exception(trans, 'Please provide a visualization name is required.')
            elif not v_slug:
                return self.message_exception(trans, 'Please provide a unique identifier.')
            elif not self._is_valid_slug(v_slug):
                return self.message_exception(trans, 'Visualization identifier can only contain lowercase letters, numbers, and dashes (-).')
            elif v_slug != v.slug and trans.sa_session.query(model.Visualization).filter_by(user=v.user, slug=v_slug, deleted=False).first():
                return self.message_exception(trans, 'Visualization id must be unique.')
            else:
                v.title = v_title
                v.slug = v_slug
                v.dbkey = v_dbkey
                if v_annotation:
                    v_annotation = sanitize_html(v_annotation, 'utf-8', 'text/html')
                    self.add_item_annotation(trans.sa_session, trans.get_user(), v, v_annotation)
                trans.sa_session.add(v)
                trans.sa_session.flush()
            return {'message': 'Attributes of \'%s\' successfully saved.' % v.title, 'status': 'success'}
>>>>>>> 2f2acb98

    # ------------------------- registry.
    @web.expose
    @web.require_login("use Galaxy visualizations", use_panels=True)
    def render(self, trans, visualization_name, embedded=None, **kwargs):
        """
        Render the appropriate visualization template, parsing the `kwargs`
        into appropriate variables and resources (such as ORM models)
        based on this visualizations `param` data in visualizations_conf.xml.

        URL: /visualization/show/{visualization_name}
        """
        plugin = self._get_plugin_from_registry(trans, visualization_name)
        try:
            return plugin.render(trans=trans, embedded=embedded, **kwargs)
        except Exception as exception:
            self._handle_plugin_error(trans, visualization_name, exception)

    def _get_plugin_from_registry(self, trans, visualization_name):
        """
        Get the named plugin from the registry.
        :raises HTTPNotFound: if registry has been turned off in config.
        :raises HTTPNotFound: if visualization_name isn't a registered plugin.
        """
        if not trans.app.visualizations_registry:
            raise HTTPNotFound('No visualization registry (possibly disabled in galaxy.ini)')
        return trans.app.visualizations_registry.get_plugin(visualization_name)

    def _handle_plugin_error(self, trans, visualization_name, exception):
        """
        Log, raise if debugging; log and show html message if not.
        """
        log.exception('error rendering visualization (%s)', visualization_name)
        if trans.debug:
            raise
        return trans.show_error_message(
            "There was an error rendering the visualization. " +
            "Contact your Galaxy administrator if the problem persists." +
            "<br/>Details: " + unicodify(exception), use_panels=False)

    @web.expose
    @web.require_login("use Galaxy visualizations", use_panels=True)
    def saved(self, trans, id=None, revision=None, type=None, config=None, title=None, **kwargs):
        """
        Save (on POST) or load (on GET) a visualization then render.
        """
        # TODO: consider merging saved and render at this point (could break saved URLs, tho)
        if trans.request.method == 'POST':
            self._POST_to_saved(trans, id=id, revision=revision, type=type, config=config, title=title, **kwargs)

        # check the id and load the saved visualization
        if id is None:
            return HTTPBadRequest('A valid visualization id is required to load a visualization')
        visualization = self.get_visualization(trans, id, check_ownership=False, check_accessible=True)

        # re-add title to kwargs for passing to render
        if title:
            kwargs['title'] = title
        plugin = self._get_plugin_from_registry(trans, visualization.type)
        try:
            return plugin.render_saved(visualization, trans=trans, **kwargs)
        except Exception as exception:
            self._handle_plugin_error(trans, visualization.type, exception)

    def _POST_to_saved(self, trans, id=None, revision=None, type=None, config=None, title=None, **kwargs):
        """
        Save the visualiztion info (revision, type, config, title, etc.) to
        the Visualization at `id` or to a new Visualization if `id` is None.

        Uses POST/redirect/GET after a successful save, redirecting to GET.
        """
        DEFAULT_VISUALIZATION_NAME = 'Unnamed Visualization'

        # post to saved in order to save a visualization
        if type is None or config is None:
            return HTTPBadRequest('A visualization type and config are required to save a visualization')
        if isinstance(config, string_types):
            config = loads(config)
        title = title or DEFAULT_VISUALIZATION_NAME

        # TODO: allow saving to (updating) a specific revision - should be part of UsesVisualization
        # TODO: would be easier if this returned the visualization directly
        # check security if posting to existing visualization
        if id is not None:
            self.get_visualization(trans, id, check_ownership=True, check_accessible=False)
            # ??: on not owner: error raised, but not returned (status = 200)
        # TODO: there's no security check in save visualization (if passed an id)
        returned = self.save_visualization(trans, config, type, id, title)

        # redirect to GET to prevent annoying 'Do you want to post again?' dialog on page reload
        render_url = web.url_for(controller='visualization', action='saved', id=returned.get('vis_id'))
        return trans.response.send_redirect(render_url)

    #
    # Visualizations.
    #
    @web.expose
    @web.require_login()
    def trackster(self, trans, **kwargs):
        """
        Display browser for the visualization denoted by id and add the datasets listed in `dataset_ids`.
        """

        # define app configuration
        app = {'jscript' : "viz/trackster"}

        # get dataset to add
        id = kwargs.get("id", None)

        # get dataset to add
        new_dataset_id = kwargs.get("dataset_id", None)

        # set up new browser if no id provided
        if not id:
            # use dbkey from dataset to be added or from incoming parameter
            dbkey = None
            if new_dataset_id:
                decoded_id = self.decode_id(new_dataset_id)
                hda = self.hda_manager.get_owned(decoded_id, trans.user, current_history=trans.user)
                dbkey = hda.dbkey
                if dbkey == '?':
                    dbkey = kwargs.get("dbkey", None)

            # save database key
            app['default_dbkey'] = dbkey
        else:
            # load saved visualization
            vis = self.get_visualization(trans, id, check_ownership=False, check_accessible=True)
            app['viz_config'] = self.get_visualization_config(trans, vis)

        # backup id
        app['id'] = id

        # add dataset id
        app['add_dataset'] = new_dataset_id

        # check for gene region
        gene_region = GenomeRegion.from_str(kwargs.get("gene_region", ""))

        # update gene region of saved visualization if user parses a new gene region in the url
        if gene_region.chrom is not None:
            app['gene_region'] = {
                'chrom' : gene_region.chrom,
                'start' : gene_region.start,
                'end'   : gene_region.end
            }

        # fill template
        return trans.fill_template('galaxy.panels.mako', config={'right_panel': True, 'app': app})

    @web.expose
    def circster(self, trans, id=None, hda_ldda=None, dataset_id=None, dbkey=None):
        """
        Display a circster visualization.
        """

        # Get dataset to add.
        dataset = None
        if dataset_id:
            dataset = self.get_hda_or_ldda(trans, hda_ldda, dataset_id)

        # Get/create vis.
        if id:
            # Display existing viz.
            vis = self.get_visualization(trans, id, check_ownership=False, check_accessible=True)
            dbkey = vis.dbkey
        else:
            # Create new viz.
            if not dbkey:
                # If dbkey not specified, use dataset's dbkey.
                dbkey = dataset.dbkey
                if not dbkey or dbkey == '?':
                    # Circster requires a valid dbkey.
                    return trans.show_error_message("You must set the dataset's dbkey to view it. You can set "
                                                    "a dataset's dbkey by clicking on the pencil icon and editing "
                                                    "its attributes.", use_panels=True)

            vis = self.create_visualization(trans, type="genome", dbkey=dbkey, save=False)

        # Get the vis config and work with it from here on out. Working with the
        # config is only possible because the config structure of trackster/genome
        # visualizations is well known.
        viz_config = self.get_visualization_config(trans, vis)

        # Add dataset if specified.
        if dataset:
            viz_config['tracks'].append(self.get_new_track_config(trans, dataset))

        # Get genome info.
        chroms_info = self.app.genomes.chroms(trans, dbkey=dbkey)
        genome = {'dbkey': dbkey, 'chroms_info': chroms_info}

        # Add genome-wide data to each track in viz.
        tracks = viz_config.get('tracks', [])
        for track in tracks:
            dataset_dict = track['dataset']
            dataset = self.get_hda_or_ldda(trans, dataset_dict['hda_ldda'], dataset_dict['id'])

            genome_data = self._get_genome_data(trans, dataset, dbkey)
            if not isinstance(genome_data, string_types):
                track['preloaded_data'] = genome_data

        # define app configuration for generic mako template
        app = {
            'jscript'       : "viz/circster",
            'viz_config'    : viz_config,
            'genome'        : genome
        }

        # fill template
        return trans.fill_template('galaxy.panels.mako', config={'app' : app})

    @web.expose
    def sweepster(self, trans, id=None, hda_ldda=None, dataset_id=None, regions=None):
        """
        Displays a sweepster visualization using the incoming parameters. If id is available,
        get the visualization with the given id; otherwise, create a new visualization using
        a given dataset and regions.
        """
        regions = regions or '{}'
        # Need to create history if necessary in order to create tool form.
        trans.get_history(most_recent=True, create=True)

        if id:
            # Loading a shared visualization.
            viz = self.get_visualization(trans, id)
            viz_config = self.get_visualization_config(trans, viz)
            decoded_id = self.decode_id(viz_config['dataset_id'])
            dataset = self.hda_manager.get_owned(decoded_id, trans.user, current_history=trans.history)
        else:
            # Loading new visualization.
            dataset = self.get_hda_or_ldda(trans, hda_ldda, dataset_id)
            job = self.hda_manager.creating_job(dataset)
            viz_config = {
                'dataset_id': dataset_id,
                'tool_id': job.tool_id,
                'regions': loads(regions)
            }

        # Add tool, dataset attributes to config based on id.
        tool = trans.app.toolbox.get_tool(viz_config['tool_id'])
        viz_config['tool'] = tool.to_dict(trans, io_details=True)
        viz_config['dataset'] = trans.security.encode_dict_ids(dataset.to_dict())

        return trans.fill_template_mako("visualization/sweepster.mako", config=viz_config)

    def get_item(self, trans, id):
        return self.get_visualization(trans, id)

    @web.expose
    def phyloviz(self, trans, id=None, dataset_id=None, tree_index=0, **kwargs):
        config = None
        data = None

        # if id, then this is a saved visualization; get its config and the dataset_id from there
        if id:
            visualization = self.get_visualization(trans, id)
            config = self.get_visualization_config(trans, visualization)
            dataset_id = config.get('dataset_id', None)

        # get the hda if we can, then its data using the phyloviz parsers
        if dataset_id:
            decoded_id = self.decode_id(dataset_id)
            hda = self.hda_manager.get_accessible(decoded_id, trans.user)
            hda = self.hda_manager.error_if_uploading(hda)
        else:
            return trans.show_message("Phyloviz couldn't find a dataset_id")

        pd = PhylovizDataProvider(original_dataset=hda)
        data = pd.get_data(tree_index=tree_index)

        # ensure at least a default configuration (gen. an new/unsaved visualization)
        if not config:
            config = {
                'dataset_id': dataset_id,
                'title'     : hda.display_name(),
                'ext'       : hda.datatype.file_ext,
                'treeIndex' : tree_index,
                'saved_visualization' : False
            }
        return trans.fill_template_mako("visualization/phyloviz.mako", data=data, config=config)

    @web.expose
    @web.require_login("run Galaxy Interactive Environments")
    def gie_list(self, trans, **kwargs):
        if not hasattr(self, 'gie_image_map'):
            self.gie_image_map = {}

            for gie_dir in self.app.config.gie_dirs:
                gie_list = os.listdir(gie_dir)
                for gie in gie_list:
                    gie_path = os.path.join(gie_dir, gie)

                    if not os.path.isdir(gie_path):
                        continue

                    if not os.path.exists(self._gie_config_dir(gie_path)):
                        continue

                    if os.path.exists(self._gie_config_dir(gie_path, 'allowed_images.yml')):
                        image_file = self._gie_config_dir(gie_path, 'allowed_images.yml')
                    elif os.path.exists(self._gie_config_dir(gie_path, 'allowed_images.yml.sample')):
                        image_file = self._gie_config_dir(gie_path, 'allowed_images.yml.sample')
                    else:
                        continue

                    with open(image_file, 'r') as handle:
<<<<<<< HEAD
                        self.gie_image_map[gie] = yaml.load(handle)
=======
                        self.gie_image_map[gie] = yaml.safe_load(handle)
>>>>>>> 2f2acb98

        return trans.fill_template_mako(
            "visualization/gie.mako",
            gie_image_map=self.gie_image_map,
            history=trans.get_history(),
        )

    def _gie_config_dir(self, gie_path, *args):
        nargs = [gie_path, 'config']
        if len(args) > 0:
            nargs += args
        return os.path.join(*nargs)

    @web.json
    def bookmarks_from_dataset(self, trans, hda_id=None, ldda_id=None):
        if hda_id:
            hda_ldda = "hda"
            dataset_id = hda_id
        elif ldda_id:
            hda_ldda = "ldda"
            dataset_id = ldda_id
        dataset = self.get_hda_or_ldda(trans, hda_ldda, dataset_id)

        rows = []
        if isinstance(dataset.datatype, Bed):
            data = RawBedDataProvider(original_dataset=dataset).get_iterator()
            for i, line in enumerate(data):
                if (i > 500):
                    break
                fields = line.split()
                location = name = "%s:%s-%s" % (fields[0], fields[1], fields[2])
                if len(fields) > 3:
                    name = fields[4]
                rows.append([location, name])
        return {'data': rows}<|MERGE_RESOLUTION|>--- conflicted
+++ resolved
@@ -72,12 +72,8 @@
     def apply_query_filter(self, trans, query, **kwargs):
         if self.available_tracks is None:
             self.available_tracks = trans.app.datatypes_registry.get_available_tracks()
-<<<<<<< HEAD
-        return query.filter(model.HistoryDatasetAssociation.extension.in_(self.available_tracks)) \
-=======
         return query.filter(model.History.user == trans.user) \
                     .filter(model.HistoryDatasetAssociation.extension.in_(self.available_tracks)) \
->>>>>>> 2f2acb98
                     .filter(model.Dataset.state == model.Dataset.states.OK) \
                     .filter(model.HistoryDatasetAssociation.deleted == false()) \
                     .filter(model.HistoryDatasetAssociation.visible == true())
@@ -105,12 +101,8 @@
     def apply_query_filter(self, trans, query, **kwargs):
         if self.available_tracks is None:
             self.available_tracks = trans.app.datatypes_registry.get_available_tracks()
-<<<<<<< HEAD
-        return query.filter(model.LibraryDatasetDatasetAssociation.extension.in_(self.available_tracks)) \
-=======
         return query.filter(model.LibraryDatasetDatasetAssociation.user == trans.user) \
                     .filter(model.LibraryDatasetDatasetAssociation.extension.in_(self.available_tracks)) \
->>>>>>> 2f2acb98
                     .filter(model.Dataset.state == model.Dataset.states.OK) \
                     .filter(model.LibraryDatasetDatasetAssociation.deleted == false()) \
                     .filter(model.LibraryDatasetDatasetAssociation.visible == true())
@@ -180,19 +172,9 @@
             cols_to_filter=[columns[0], columns[2]],
             key="free-text-search", visible=False, filterable="standard")
     )
-<<<<<<< HEAD
-    global_actions = [
-        grids.GridAction("Create new visualization", dict(action='create'), target="inbound")
-    ]
-    operations = [
-        grids.GridOperation("Open", allow_multiple=False, url_args=get_url_args),
-        grids.GridOperation("Open in Circster", allow_multiple=False, condition=(lambda item: item.type == 'trackster'), url_args=dict(action='circster')),
-        grids.GridOperation("Edit Attributes", allow_multiple=False, url_args=dict(action='edit'), target="inbound"),
-=======
     operations = [
         grids.GridOperation("Open", allow_multiple=False, url_args=get_url_args),
         grids.GridOperation("Edit Attributes", allow_multiple=False, url_args=dict(controller="", action='visualizations/edit')),
->>>>>>> 2f2acb98
         grids.GridOperation("Copy", allow_multiple=False, condition=(lambda item: not item.deleted)),
         grids.GridOperation("Share or Publish", allow_multiple=False, condition=(lambda item: not item.deleted), url_args=dict(action='sharing')),
         grids.GridOperation("Delete", condition=(lambda item: not item.deleted), confirm="Are you sure you want to delete this visualization?"),
@@ -265,7 +247,6 @@
         kwargs['show_item_checkboxes'] = 'True'
         kwargs['dict_format'] = True
         return self._history_datasets_grid(trans, **kwargs)
-<<<<<<< HEAD
 
     @web.expose
     @web.json
@@ -290,43 +271,11 @@
         grid['shared_by_others'] = self._get_shared(trans)
         return grid
 
-    @web.expose
-    @web.json
-    @web.require_login("use Galaxy visualizations", use_panels=True)
-    def list(self, trans, *args, **kwargs):
-
-        # Handle operation
-=======
-
-    @web.expose
-    @web.json
-    @web.require_login("see a history's datasets that can added to this visualization")
-    def list_library_datasets(self, trans, **kwargs):
-        """List a library's datasets that can be added to a visualization."""
-        kwargs['show_item_checkboxes'] = 'True'
-        kwargs['dict_format'] = True
-        return self._library_datasets_grid(trans, **kwargs)
-
-    @web.expose
-    @web.json
-    def list_tracks(self, trans, **kwargs):
-        kwargs['dict_format'] = True
-        return self._tracks_grid(trans, **kwargs)
-
-    @web.expose
-    @web.json
-    def list_published(self, trans, *args, **kwargs):
-        kwargs['dict_format'] = True
-        grid = self._published_list_grid(trans, **kwargs)
-        grid['shared_by_others'] = self._get_shared(trans)
-        return grid
-
     @web.expose_api
     @web.require_login("use Galaxy visualizations", use_panels=True)
     def list(self, trans, **kwargs):
         message = kwargs.get('message')
         status = kwargs.get('status')
->>>>>>> 2f2acb98
         if 'operation' in kwargs and 'id' in kwargs:
             session = trans.sa_session
             operation = kwargs['operation'].lower()
@@ -338,20 +287,12 @@
                 if operation == "copy":
                     self.copy(trans, **kwargs)
             session.flush()
-<<<<<<< HEAD
-
-        # Build grid
-        kwargs['embedded'] = True
-        kwargs['dict_format'] = True
-        grid = self._visualization_list_grid(trans, *args, **kwargs)
-=======
         kwargs['embedded'] = True
         kwargs['dict_format'] = True
         if message and status:
             kwargs['message'] = sanitize_text(message)
             kwargs['status'] = status
         grid = self._visualization_list_grid(trans, **kwargs)
->>>>>>> 2f2acb98
         grid['shared_by_others'] = self._get_shared(trans)
         return grid
 
@@ -607,48 +548,6 @@
         visualization_config = self.get_visualization_config(trans, visualization)
         return trans.fill_template_mako("visualization/item_content.mako", encoded_id=trans.security.encode_id(visualization.id),
                                         item=visualization, item_data=visualization_config, content_only=True)
-<<<<<<< HEAD
-
-    @web.expose
-    @web.require_login("create visualizations")
-    def create(self, trans, visualization_title="", visualization_slug="", visualization_annotation="", visualization_dbkey="",
-               visualization_type=""):
-        """
-        Creates a new visualization or returns a form for creating visualization.
-        """
-        visualization_title_err = visualization_slug_err = visualization_annotation_err = ""
-        if trans.request.method == "POST":
-            rval = self.create_visualization(trans, title=visualization_title,
-                                             slug=visualization_slug,
-                                             annotation=visualization_annotation,
-                                             dbkey=visualization_dbkey,
-                                             type=visualization_type)
-            if isinstance(rval, dict):
-                # Found error creating viz.
-                visualization_title_err = rval['title_err']
-                visualization_slug_err = rval['slug_err']
-            else:
-                # Successfully created viz.
-                return trans.response.send_redirect(web.url_for(controller='visualizations', action='list'))
-
-        viz_type_options = [(t, t) for t in self.viz_types]
-        return trans.show_form(
-            web.FormBuilder(web.url_for(controller='visualization', action='create'), "Create new visualization", submit_text="Submit")
-            .add_text("visualization_title", "Visualization title", value=visualization_title, error=visualization_title_err)
-            .add_select("visualization_type", "Type", options=viz_type_options, error=None)
-            .add_text("visualization_slug", "Visualization identifier", value=visualization_slug, error=visualization_slug_err,
-                      help="""A unique identifier that will be used for
-                            public links to this visualization. A default is generated
-                            from the visualization title, but can be edited. This field
-                            must contain only lowercase letters, numbers, and
-                            the '-' character.""")
-            .add_select("visualization_dbkey", "Visualization DbKey/Build", value=visualization_dbkey, options=trans.app.genomes.get_dbkeys(trans, chrom_info=True), error=None)
-            .add_text("visualization_annotation", "Visualization annotation", value=visualization_annotation, error=visualization_annotation_err,
-                      help="A description of the visualization; annotation is shown alongside published visualizations."),
-            template="visualization/create.mako"
-        )
-=======
->>>>>>> 2f2acb98
 
     @web.json
     def save(self, trans, vis_json=None, type=None, id=None, title=None, dbkey=None, annotation=None):
@@ -665,57 +564,6 @@
         vis_annotation = annotation or vis_config.get('annotation', None)
         return self.save_visualization(trans, vis_config, vis_type, vis_id, vis_title, vis_dbkey, vis_annotation)
 
-<<<<<<< HEAD
-    @web.expose
-    @web.require_login("edit visualizations")
-    def edit(self, trans, id, visualization_title="", visualization_slug="", visualization_annotation=""):
-        """
-        Edit a visualization's attributes.
-        """
-        visualization = self.get_visualization(trans, id, check_ownership=True)
-        session = trans.sa_session
-
-        visualization_title_err = visualization_slug_err = visualization_annotation_err = ""
-        if trans.request.method == "POST":
-            if not visualization_title:
-                visualization_title_err = "Visualization name is required"
-            elif not visualization_slug:
-                visualization_slug_err = "Visualization id is required"
-            elif not self._is_valid_slug(visualization_slug):
-                visualization_slug_err = "Visualization identifier must consist of only lowercase letters, numbers, and the '-' character"
-            elif visualization_slug != visualization.slug and trans.sa_session.query(model.Visualization).filter_by(user=visualization.user, slug=visualization_slug, deleted=False).first():
-                visualization_slug_err = "Visualization id must be unique"
-            else:
-                visualization.title = visualization_title
-                visualization.slug = visualization_slug
-                if visualization_annotation != "":
-                    visualization_annotation = sanitize_html(visualization_annotation, 'utf-8', 'text/html')
-                    self.add_item_annotation(trans.sa_session, trans.get_user(), visualization, visualization_annotation)
-                session.flush()
-                # Redirect to visualization list.
-                return trans.response.send_redirect(web.url_for(controller='visualizations', action='list'))
-        else:
-            visualization_title = visualization.title
-            # Create slug if it's not already set.
-            if visualization.slug is None:
-                self.create_item_slug(trans.sa_session, visualization)
-            visualization_slug = visualization.slug
-            visualization_annotation = self.get_item_annotation_str(trans.sa_session, trans.user, visualization)
-            if not visualization_annotation:
-                visualization_annotation = ""
-        return trans.show_form(
-            web.FormBuilder(web.url_for(controller='visualization', action='edit', id=id), "Edit visualization attributes", submit_text="Submit")
-            .add_text("visualization_title", "Visualization title", value=visualization_title, error=visualization_title_err)
-            .add_text("visualization_slug", "Visualization identifier", value=visualization_slug, error=visualization_slug_err,
-                      help="""A unique identifier that will be used for
-                            public links to this visualization. A default is generated
-                            from the visualization title, but can be edited. This field
-                            must contain only lowercase letters, numbers, and
-                            the '-' character.""")
-            .add_text("visualization_annotation", "Visualization annotation", value=visualization_annotation, error=visualization_annotation_err,
-                      help="A description of the visualization; annotation is shown alongside published visualizations."),
-            template="visualization/create.mako")
-=======
     @web.expose_api
     @web.require_login("edit visualizations")
     def edit(self, trans, payload=None, **kwd):
@@ -778,7 +626,6 @@
                 trans.sa_session.add(v)
                 trans.sa_session.flush()
             return {'message': 'Attributes of \'%s\' successfully saved.' % v.title, 'status': 'success'}
->>>>>>> 2f2acb98
 
     # ------------------------- registry.
     @web.expose
@@ -1086,11 +933,7 @@
                         continue
 
                     with open(image_file, 'r') as handle:
-<<<<<<< HEAD
-                        self.gie_image_map[gie] = yaml.load(handle)
-=======
                         self.gie_image_map[gie] = yaml.safe_load(handle)
->>>>>>> 2f2acb98
 
         return trans.fill_template_mako(
             "visualization/gie.mako",
