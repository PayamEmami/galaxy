"""
Contains the user interface in the Universe class
"""

import logging
import random
import socket
from datetime import datetime, timedelta

from markupsafe import escape
from six.moves.urllib.parse import unquote
from sqlalchemy import (
    and_,
    func,
    or_,
    true
)
from sqlalchemy.orm.exc import NoResultFound

from galaxy import (
    model,
    util,
    web
)
from galaxy.queue_worker import send_local_control_task
from galaxy.security.validate_user_input import (
    transform_publicname,
    validate_email,
    validate_password,
    validate_publicname
)
from galaxy.util import biostar, hash_util
from galaxy.web import url_for
from galaxy.web.base.controller import (
    BaseUIController,
    CreatesApiKeysMixin,
    CreatesUsersMixin,
    UsesFormDefinitionsMixin
)
from galaxy.web.form_builder import CheckboxField
from galaxy.web.framework.helpers import grids, time_ago

log = logging.getLogger(__name__)

REQUIRE_LOGIN_TEMPLATE = """
<p>
    This %s has been configured such that only users who are logged in may use it.%s
</p>
"""

PASSWORD_RESET_TEMPLATE = """
To reset your Galaxy password for the instance at %s use the following link,
which will expire %s.

%s

If you did not make this request, no action is necessary on your part, though
you may want to notify an administrator.

If you're having trouble using the link when clicking it from email client, you
can also copy and paste it into your browser.
"""


class UserOpenIDGrid(grids.Grid):
    title = "OpenIDs linked to your account"
    model_class = model.UserOpenID
    default_filter = {"openid": "All"}
    default_sort_key = "-create_time"
    columns = [
        grids.TextColumn("OpenID URL", key="openid", link=(lambda x: dict(action='openid_auth', login_button="Login", openid_url=x.openid if not x.provider else '', openid_provider=x.provider, auto_associate=True))),
        grids.GridColumn("Created", key="create_time", format=time_ago),
    ]
    global_actions = [
        grids.GridAction("Add new account", url_args=dict(action="create_openid"), target="center")
    ]
    operations = [
        grids.GridOperation("Delete", async_compatible=True),
    ]

    def build_initial_query(self, trans, **kwd):
        return trans.sa_session.query(self.model_class).filter(self.model_class.user_id == trans.user.id)


class User(BaseUIController, UsesFormDefinitionsMixin, CreatesUsersMixin, CreatesApiKeysMixin):
    user_openid_grid = UserOpenIDGrid()
    installed_len_files = None

    @web.expose
    def openid_auth(self, trans, **kwd):
        '''Handles user request to access an OpenID provider'''
        if not trans.app.config.enable_openid:
            return trans.show_error_message('OpenID authentication is not enabled in this instance of Galaxy')
        message = 'Unspecified failure authenticating via OpenID'
        auto_associate = util.string_as_bool(kwd.get('auto_associate', False))
        use_panels = util.string_as_bool(kwd.get('use_panels', False))
        consumer = trans.app.openid_manager.get_consumer(trans)
        openid_url = kwd.get('openid_url', '')
        openid_provider = kwd.get('openid_provider', '')
        if openid_url:
            openid_provider_obj = trans.app.openid_providers.new_provider_from_identifier(openid_url)
        elif openid_provider:
            openid_provider_obj = trans.app.openid_providers.get(openid_provider)
        else:
            message = 'An OpenID provider was not specified'
        redirect = kwd.get('redirect', '').strip()
        if not redirect:
            redirect = ' '
        if openid_provider_obj:
            process_url = trans.request.base.rstrip('/') + url_for(controller='user', action='openid_process', redirect=redirect, openid_provider=openid_provider, auto_associate=auto_associate)  # None of these values can be empty, or else a verification error will occur
            request = None
            try:
                request = consumer.begin(openid_provider_obj.op_endpoint_url)
                if request is None:
                    message = 'No OpenID services are available at %s' % openid_provider_obj.op_endpoint_url
            except Exception as e:
                message = 'Failed to begin OpenID authentication: %s' % str(e)
            if request is not None:
                trans.app.openid_manager.add_sreg(trans, request, required=openid_provider_obj.sreg_required, optional=openid_provider_obj.sreg_optional)
                if request.shouldSendRedirect():
                    redirect_url = request.redirectURL(
                        trans.request.base, process_url)
                    trans.app.openid_manager.persist_session(trans, consumer)
                    return trans.response.send_redirect(redirect_url)
                else:
                    form = request.htmlMarkup(trans.request.base, process_url, form_tag_attrs={'id': 'openid_message', 'target': '_top'})
                    trans.app.openid_manager.persist_session(trans, consumer)
                    return form
        return trans.response.send_redirect(url_for(controller='user',
                                                    action='login',
                                                    redirect=redirect,
                                                    use_panels=use_panels,
                                                    message=message,
                                                    status='error'))

    @web.expose
    def openid_process(self, trans, **kwd):
        '''Handle's response from OpenID Providers'''
        if not trans.app.config.enable_openid:
            return trans.show_error_message('OpenID authentication is not enabled in this instance of Galaxy')
        auto_associate = util.string_as_bool(kwd.get('auto_associate', False))
        action = 'login'
        controller = 'user'
        if trans.user:
            action = 'openids'
            controller = 'list'
        if trans.app.config.support_url is not None:
            contact = '<a href="%s">support</a>' % trans.app.config.support_url
        else:
            contact = 'support'
        message = 'Verification failed for an unknown reason.  Please contact %s for assistance.' % (contact)
        status = 'error'
        consumer = trans.app.openid_manager.get_consumer(trans)
        info = consumer.complete(kwd, trans.request.url)
        display_identifier = info.getDisplayIdentifier()
        redirect = kwd.get('redirect', '').strip()
        openid_provider = kwd.get('openid_provider', None)
        if info.status == trans.app.openid_manager.FAILURE and display_identifier:
            message = "Login via OpenID failed.  The technical reason for this follows, please include this message in your email if you need to %s to resolve this problem: %s" % (contact, info.message)
            return trans.response.send_redirect(url_for(controller=controller,
                                                        action=action,
                                                        use_panels=True,
                                                        redirect=redirect,
                                                        message=message,
                                                        status='error'))
        elif info.status == trans.app.openid_manager.SUCCESS:
            if info.endpoint.canonicalID:
                display_identifier = info.endpoint.canonicalID
            openid_provider_obj = trans.app.openid_providers.get(openid_provider)
            user_openid = trans.sa_session.query(trans.app.model.UserOpenID).filter(trans.app.model.UserOpenID.table.c.openid == display_identifier).first()
            if not openid_provider_obj and user_openid and user_openid.provider:
                openid_provider_obj = trans.app.openid_providers.get(user_openid.provider)
            if not openid_provider_obj:
                openid_provider_obj = trans.app.openid_providers.new_provider_from_identifier(display_identifier)
            if not user_openid:
                user_openid = trans.app.model.UserOpenID(session=trans.galaxy_session, openid=display_identifier)
            if not user_openid.user:
                user_openid.session = trans.galaxy_session
            if not user_openid.provider and openid_provider:
                user_openid.provider = openid_provider
            if trans.user:
                if user_openid.user and user_openid.user.id != trans.user.id:
                    message = "The OpenID <strong>%s</strong> is already associated with another Galaxy account, <strong>%s</strong>.  Please disassociate it from that account before attempting to associate it with a new account." % (escape(display_identifier), escape(user_openid.user.email))
                if not trans.user.active and trans.app.config.user_activation_on:  # Account activation is ON and the user is INACTIVE.
                    if (trans.app.config.activation_grace_period != 0):  # grace period is ON
                        if self.is_outside_grace_period(trans, trans.user.create_time):  # User is outside the grace period. Login is disabled and he will have the activation email resent.
                            message, status = self.resend_verification_email(trans, trans.user.email, trans.user.username)
                        else:  # User is within the grace period, let him log in.
                            pass
                    else:  # Grace period is off. Login is disabled and user will have the activation email resent.
                        message, status = self.resend_verification_email(trans, trans.user.email, trans.user.username)
                elif not user_openid.user or user_openid.user == trans.user:
                    if openid_provider_obj.id:
                        user_openid.provider = openid_provider_obj.id
                    user_openid.session = trans.galaxy_session
                    if not openid_provider_obj.never_associate_with_user:
                        if not auto_associate and (user_openid.user and user_openid.user.id == trans.user.id):
                            message = "The OpenID <strong>%s</strong> is already associated with your Galaxy account, <strong>%s</strong>." % (escape(display_identifier), escape(trans.user.email))
                            status = "warning"
                        else:
                            message = "The OpenID <strong>%s</strong> has been associated with your Galaxy account, <strong>%s</strong>." % (escape(display_identifier), escape(trans.user.email))
                            status = "done"
                        user_openid.user = trans.user
                        trans.sa_session.add(user_openid)
                        trans.sa_session.flush()
                        trans.log_event("User associated OpenID: %s" % display_identifier)
                    else:
                        message = "The OpenID <strong>%s</strong> cannot be used to log into your Galaxy account, but any post authentication actions have been performed." % escape(openid_provider_obj.name)
                        status = "info"
                    openid_provider_obj.post_authentication(trans, trans.app.openid_manager, info)
                    if redirect:
                        message = '%s<br>Click <a href="%s"><strong>here</strong></a> to return to the page you were previously viewing.' % (message, escape(self.__get_redirect_url(redirect)))
                if redirect and status != "error":
                    return trans.response.send_redirect(self.__get_redirect_url(redirect))
                return trans.response.send_redirect(url_for(controller='openids',
                                                     action='list',
                                                     use_panels=True,
                                                     redirect=redirect,
                                                     message=message,
                                                     status=status))
            elif user_openid.user:
                trans.handle_user_login(user_openid.user)
                trans.log_event("User logged in via OpenID: %s" % display_identifier)
                openid_provider_obj.post_authentication(trans, trans.app.openid_manager, info)
                if not redirect:
                    redirect = url_for('/')
                redirect = self.__get_redirect_url(redirect)
                return trans.response.send_redirect(redirect)
            trans.sa_session.add(user_openid)
            trans.sa_session.flush()
            message = "OpenID authentication was successful, but you need to associate your OpenID with a Galaxy account."
            sreg_resp = trans.app.openid_manager.get_sreg(info)
            try:
                sreg_username_name = openid_provider_obj.use_for.get('username')
                username = sreg_resp.get(sreg_username_name, '')
            except AttributeError:
                username = ''
            try:
                sreg_email_name = openid_provider_obj.use_for.get('email')
                email = sreg_resp.get(sreg_email_name, '')
            except AttributeError:
                email = ''
            # OpenID success, but user not logged in, and not previously associated
            return trans.response.send_redirect(url_for(controller='user',
                                                 action='openid_associate',
                                                 use_panels=True,
                                                 redirect=redirect,
                                                 username=username,
                                                 email=email,
                                                 message=message,
                                                 status='warning'))
        elif info.status == trans.app.openid_manager.CANCEL:
            message = "Login via OpenID was cancelled by an action at the OpenID provider's site."
            status = "warning"
        elif info.status == trans.app.openid_manager.SETUP_NEEDED:
            if info.setup_url:
                return trans.response.send_redirect(info.setup_url)
            else:
                message = "Unable to log in via OpenID.  Setup at the provider is required before this OpenID can be used.  Please visit your provider's site to complete this step."
        return trans.response.send_redirect(url_for(controller='user',
                                                    action=action,
                                                    use_panels=True,
                                                    redirect=redirect,
                                                    message=message,
                                                    status=status))

    @web.expose
    def openid_associate(self, trans, cntrller='user', **kwd):
        '''Associates a user with an OpenID log in'''
        if not trans.app.config.enable_openid:
            return trans.show_error_message('OpenID authentication is not enabled in this instance of Galaxy')
        use_panels = util.string_as_bool(kwd.get('use_panels', False))
        message = escape(kwd.get('message', ''))
        status = kwd.get('status', 'done')
        email = kwd.get('email', '')
        username = kwd.get('username', '')
        redirect = kwd.get('redirect', '').strip()
        params = util.Params(kwd)
        is_admin = cntrller == 'admin' and trans.user_is_admin()
        openids = trans.galaxy_session.openids
        user = None
        if not openids:
            return trans.show_error_message('You have not successfully completed an OpenID authentication in this session.  You can do so on the <a href="%s">login</a> page.' % url_for(controller='user', action='login', use_panels=use_panels))
        elif is_admin:
            return trans.show_error_message('Associating OpenIDs with accounts cannot be done by administrators.')
        if kwd.get('login_button', False):
            message, status, user, success = self.__validate_login(trans, **kwd)
            if success:
                openid_objs = []
                for openid in openids:
                    openid_provider_obj = trans.app.openid_providers.get(openid.provider)
                    if not openid_provider_obj or not openid_provider_obj.never_associate_with_user:
                        openid.user = user
                        trans.sa_session.add(openid)
                        trans.log_event("User associated OpenID: %s" % openid.openid)
                    if openid_provider_obj and openid_provider_obj.has_post_authentication_actions():
                        openid_objs.append(openid_provider_obj)
                trans.sa_session.flush()
                if len(openid_objs) == 1:
                    return trans.response.send_redirect(url_for(controller='user', action='openid_auth', openid_provider=openid_objs[0].id, redirect=redirect, auto_associate=True))
                elif openid_objs:
                    message = 'You have authenticated with several OpenID providers, please click the following links to execute the post authentication actions. '
                    message = "%s<br/><ul>" % (message)
                    for openid in openid_objs:
                        message = '%s<li><a href="%s" target="_blank">%s</a></li>' % (message, url_for(controller='user', action='openid_auth', openid_provider=openid.id, redirect=redirect, auto_associate=True), openid.name)
                    message = "%s</ul>" % (message)
                    return trans.response.send_redirect(url_for(controller='openids',
                                                                action='list',
                                                                message=message,
                                                                status='info'))
                if redirect:
                    return trans.response.send_redirect(redirect)
                return trans.response.send_redirect(url_for(controller='openids',
                                                            action='list',
                                                            message=message,
                                                            status='info'))
        if kwd.get('create_user_button', False):
            password = kwd.get('password', '')
            confirm = kwd.get('confirm', '')
            subscribe = params.get('subscribe', '')
            subscribe_checked = CheckboxField.is_checked(subscribe)
            error = ''
            if not trans.app.config.allow_user_creation and not trans.user_is_admin():
                error = 'User registration is disabled.  Please contact your local Galaxy administrator for an account.'
            else:
                # Check email and password validity
                error = self.__validate(trans, params, email, password, confirm, username)
                if not error:
                    # all the values are valid
                    message, status, user, success = self.__register(trans,
                                                                     cntrller,
                                                                     subscribe_checked,
                                                                     **kwd)
                    if success:
                        openid_objs = []
                        for openid in openids:
                            openid_provider_obj = trans.app.openid_providers.get(openid.provider)
                            if not openid_provider_obj:
                                openid_provider_obj = trans.app.openid_providers.new_provider_from_identifier(openid.identifier)
                            if not openid_provider_obj.never_associate_with_user:
                                openid.user = user
                                trans.sa_session.add(openid)
                                trans.log_event("User associated OpenID: %s" % openid.openid)
                            if openid_provider_obj.has_post_authentication_actions():
                                openid_objs.append(openid_provider_obj)
                        trans.sa_session.flush()
                        if len(openid_objs) == 1:
                            return trans.response.send_redirect(url_for(controller='user', action='openid_auth', openid_provider=openid_objs[0].id, redirect=redirect, auto_associate=True))
                        elif openid_objs:
                            message = 'You have authenticated with several OpenID providers, please click the following links to execute the post authentication actions. '
                            message = "%s<br/><ul>" % (message)
                            for openid in openid_objs:
                                message = '%s<li><a href="%s" target="_blank">%s</a></li>' % (message, url_for(controller='user', action='openid_auth', openid_provider=openid.id, redirect=redirect, auto_associate=True), openid.name)
                            message = "%s</ul>" % (message)
                            return trans.response.send_redirect(url_for(controller='openids',
                                                                        action='list',
                                                                        message=message,
                                                                        status='info'))
                        if redirect:
                            return trans.response.send_redirect(redirect)
                        return trans.response.send_redirect(url_for(controller='openids',
                                                                    action='list',
                                                                    message=message,
                                                                    status='info'))
                else:
                    message = error
                    status = 'error'
        return trans.fill_template('/user/openid_associate.mako',
                                   cntrller=cntrller,
                                   email=email,
                                   password='',
                                   confirm='',
                                   username=transform_publicname(trans, username),
                                   header='',
                                   use_panels=use_panels,
                                   redirect=redirect,
                                   refresh_frames=[],
                                   message=message,
                                   status=status,
                                   active_view="user",
                                   subscribe_checked=False,
                                   openids=openids)

    @web.expose
    @web.require_login('create OpenIDs')
    def create_openid(self, trans, **kwd):
        return trans.fill_template('/user/openid_manage.mako',
           openid_providers=trans.app.openid_providers,
           redirect=kwd.get('redirect', url_for(controller='openids', action='list')).strip())

    @web.expose_api
    @web.require_login('manage OpenIDs')
    def openids_list(self, trans, **kwd):
        '''List of availabel OpenIDs for user'''
        message = kwd.get('message', '')
        status = kwd.get('status', '')
        if not trans.app.config.enable_openid:
            message = 'OpenID authentication is not enabled in this instance of Galaxy.'
            status = 'error'
        if 'operation' in kwd:
            operation = kwd['operation'].lower()
            ids = util.listify(kwd.get('id'))
            if operation == 'delete':
                if not ids:
                    message = 'You must select at least one OpenID to disassociate from your Galaxy account.'
                    status = 'error'
                else:
                    user_openids = []
                    for id in ids:
                        id = trans.security.decode_id(id)
                        user_openid = trans.sa_session.query(trans.app.model.UserOpenID).get(int(id))
                        if not user_openid or (trans.user.id != user_openid.user_id):
                            message = 'The selected OpenID(s) are not associated with your Galaxy account.'
                            status = 'error'
                            user_openids = []
                            break
                        user_openids.append(user_openid)
                    if user_openids:
                        deleted_urls = []
                        for user_openid in user_openids:
                            trans.sa_session.delete(user_openid)
                            deleted_urls.append(user_openid.openid)
                        trans.sa_session.flush()
                        for deleted_url in deleted_urls:
                            trans.log_event('User disassociated OpenID: %s' % deleted_url)
                        message = '%s OpenIDs were disassociated from your Galaxy account.' % len(ids)
                        status = 'done'
        if message and status:
            kwd['message'] = util.sanitize_text(message)
            kwd['status'] = status
        kwd['dict_format'] = True
        return self.user_openid_grid(trans, **kwd)

    @web.expose
    def login(self, trans, refresh_frames=[], **kwd):
        '''Handle Galaxy Log in'''
        referer = trans.request.referer or ''
        redirect = self.__get_redirect_url(kwd.get('redirect', referer).strip())
        redirect_url = ''  # always start with redirect_url being empty
        use_panels = util.string_as_bool(kwd.get('use_panels', False))
        message = kwd.get('message', '')
        status = kwd.get('status', 'done')
        header = ''
        user = trans.user
        login = kwd.get('login', '')
        if user:
            # Already logged in.
            redirect_url = redirect
            message = 'You are already logged in.'
            status = 'info'
        elif kwd.get('login_button', False):
            if trans.webapp.name == 'galaxy' and not refresh_frames:
                if trans.app.config.require_login:
                    refresh_frames = ['masthead', 'history', 'tools']
                else:
                    refresh_frames = ['masthead', 'history']
            csrf_check = trans.check_csrf_token()
            if csrf_check:
                return csrf_check
            message, status, user, success = self.__validate_login(trans, **kwd)
            if success:
                redirect_url = redirect
        if not user and trans.app.config.require_login:
            if trans.app.config.allow_user_creation:
                create_account_str = "  If you don't already have an account, <a href='%s'>you may create one</a>." % \
                    web.url_for(controller='user', action='create', cntrller='user')
                if trans.webapp.name == 'galaxy':
                    header = REQUIRE_LOGIN_TEMPLATE % ("Galaxy instance", create_account_str)
                else:
                    header = REQUIRE_LOGIN_TEMPLATE % ("Galaxy tool shed", create_account_str)
            else:
                if trans.webapp.name == 'galaxy':
                    header = REQUIRE_LOGIN_TEMPLATE % ("Galaxy instance", "")
                else:
                    header = REQUIRE_LOGIN_TEMPLATE % ("Galaxy tool shed", "")
        return trans.fill_template('/user/login.mako',
                                   login=login,
                                   header=header,
                                   use_panels=use_panels,
                                   redirect_url=redirect_url,
                                   redirect=redirect,
                                   refresh_frames=refresh_frames,
                                   message=message,
                                   status=status,
                                   openid_providers=trans.app.openid_providers,
                                   form_input_auto_focus=True,
                                   active_view="user")

    def __handle_role_and_group_auto_creation(self, trans, user, roles, auto_create_roles=False,
                                              auto_create_groups=False, auto_assign_roles_to_groups_only=False):
        for role_name in roles:
            role = None
            group = None
            if auto_create_roles:
                try:
                    # first try to find the role
                    role = trans.app.security_agent.get_role(role_name)
                except NoResultFound:
                    # or create it
                    role, num_in_groups = trans.app.security_agent.create_role(
                        role_name, "Auto created upon user registration", [], [],
                        create_group_for_role=auto_create_groups)
                    if auto_create_groups:
                        trans.log_event("Created role and group for auto-registered user.")
                    else:
                        trans.log_event("Created role for auto-registered user.")
            if auto_create_groups:
                # only create a group if not existing yet
                try:
                    group = self.sa_session.query(trans.app.model.Group).filter(
                        trans.app.model.Group.table.c.name == role_name).first()
                except NoResultFound:
                    group = self.model.Group(name=role_name)
                    self.sa_session.add(group)
                trans.app.security_agent.associate_user_group(user, group)

            if auto_assign_roles_to_groups_only and group and role:
                trans.log_event("Assigning role to group only")
                trans.app.security_agent.associate_group_role(group, role)
            elif not auto_assign_roles_to_groups_only and role:
                trans.log_event("Assigning role to newly created user")
                trans.app.security_agent.associate_user_role(user, role)

    def __autoregistration(self, trans, login, password, status, kwd, no_password_check=False, cntrller=None):
        """
        Does the autoregistration if enabled. Returns a message
        """
        skip_login_handling = cntrller == 'admin' and trans.user_is_admin()
        autoreg = trans.app.auth_manager.check_auto_registration(trans, login, password, no_password_check=no_password_check)
        user = None
        success = False
        if autoreg["auto_reg"]:
            kwd['email'] = autoreg["email"]
            kwd['username'] = autoreg["username"]
            message = " ".join([validate_email(trans, kwd['email']),
                                validate_publicname(trans, kwd['username'])]).rstrip()
            if not message:
                message, status, user, success = self.__register(trans, cntrller, False, no_redirect=skip_login_handling, **kwd)
                if success:
                    # The handle_user_login() method has a call to the history_set_default_permissions() method
                    # (needed when logging in with a history), user needs to have default permissions set before logging in
                    if not skip_login_handling:
                        trans.handle_user_login(user)
                        trans.log_event("User (auto) created a new account")
                        trans.log_event("User logged in")
                    if "attributes" in autoreg and "roles" in autoreg["attributes"]:
                        self.__handle_role_and_group_auto_creation(
                            trans, user, autoreg["attributes"]["roles"],
                            auto_create_groups=autoreg["auto_create_groups"],
                            auto_create_roles=autoreg["auto_create_roles"],
                            auto_assign_roles_to_groups_only=autoreg["auto_assign_roles_to_groups_only"])
                else:
                    message = "Auto-registration failed, contact your local Galaxy administrator. %s" % message
            else:
                message = "Auto-registration failed, contact your local Galaxy administrator. %s" % message
        else:
            message = "No such user or invalid password"
        return message, status, user, success

    def __validate_login(self, trans, **kwd):
        """Validates numerous cases that might happen during the login time."""
        status = kwd.get('status', 'error')
        login = kwd.get('login', '')
        password = kwd.get('password', '')
        referer = trans.request.referer or ''
        redirect = kwd.get('redirect', referer).strip()
        success = False
        user = trans.sa_session.query(trans.app.model.User).filter(or_(
            trans.app.model.User.table.c.email == login,
            trans.app.model.User.table.c.username == login
        )).first()
        log.debug("trans.app.config.auth_config_file: %s" % trans.app.config.auth_config_file)
        if not user:
<<<<<<< HEAD
            autoreg = trans.app.auth_manager.check_auto_registration(trans, login, password)
            if autoreg[0]:
                kwd['email'] = autoreg[1]
                kwd['username'] = autoreg[2]
                message = " ".join([validate_email(trans, kwd['email'], allow_empty=True),
                                    validate_publicname(trans, kwd['username'])]).rstrip()
                if not message:
                    message, status, user, success = self.__register(trans, 'user', False, **kwd)
                    if success:
                        # The handle_user_login() method has a call to the history_set_default_permissions() method
                        # (needed when logging in with a history), user needs to have default permissions set before logging in
                        trans.handle_user_login(user)
                        trans.log_event("User (auto) created a new account")
                        trans.log_event("User logged in")
                    else:
                        message = "Auto-registration failed, contact your local Galaxy administrator. %s" % message
                else:
                    message = "Auto-registration failed, contact your local Galaxy administrator. %s" % message
            else:
                message = "No such user or invalid password"
=======
            message, status, user, success = self.__autoregistration(trans, login, password, status, kwd)

>>>>>>> 8316cb64
        elif user.deleted:
            message = "This account has been marked deleted, contact your local Galaxy administrator to restore the account."
            if trans.app.config.error_email_to is not None:
                message += ' Contact: %s' % trans.app.config.error_email_to
        elif user.external:
            message = "This account was created for use with an external authentication method, contact your local Galaxy administrator to activate it."
            if trans.app.config.error_email_to is not None:
                message += ' Contact: %s' % trans.app.config.error_email_to
        elif not trans.app.auth_manager.check_password(user, password):
            message = "Invalid password"
        elif trans.app.config.user_activation_on and not user.active:  # activation is ON and the user is INACTIVE
            if (trans.app.config.activation_grace_period != 0):  # grace period is ON
                if self.is_outside_grace_period(trans, user.create_time):  # User is outside the grace period. Login is disabled and he will have the activation email resent.
                    message, status = self.resend_verification_email(trans, user.email, user.username)
                else:  # User is within the grace period, let him log in.
                    message, success, status = self.proceed_login(trans, user, redirect)
            else:  # Grace period is off. Login is disabled and user will have the activation email resent.
                message, status = self.resend_verification_email(trans, user.email, user.username)
        else:  # activation is OFF
            pw_expires = trans.app.config.password_expiration_period
            if pw_expires and user.last_password_change < datetime.today() - pw_expires:
                # Password is expired, we don't log them in.
                trans.response.send_redirect(web.url_for(controller='user',
                                                         action='change_password',
                                                         message='Your password has expired. Please change it to access Galaxy.',
                                                         redirect_home=True,
                                                         status='error'))
            message, success, status = self.proceed_login(trans, user, redirect)
            if pw_expires and user.last_password_change < datetime.today() - timedelta(days=pw_expires.days / 10):
                # If password is about to expire, modify message to state that.
                expiredate = datetime.today() - user.last_password_change + pw_expires
                message = 'You are now logged in as %s. Your password will expire in %s days.<br>You can <a target="_top" href="%s">go back to the page you were visiting</a> or <a target="_top" href="%s">go to the home page</a>.' % \
                          (expiredate.days, user.email, redirect, url_for('/'))
                status = 'warning'
        return (message, status, user, success)

    def proceed_login(self, trans, user, redirect):
        """
        Function processes user login. It is called in case all the login requirements are valid.
        """
        message = ''
        trans.handle_user_login(user)
        if trans.webapp.name == 'galaxy':
            trans.log_event("User logged in")
            message = 'You are now logged in as %s.<br>You can <a target="_top" href="%s">go back to the page you were visiting</a> or <a target="_top" href="%s">go to the home page</a>.' % \
                (user.email, redirect, url_for('/'))
            if trans.app.config.require_login:
                message += '  <a target="_top" href="%s">Click here</a> to continue to the home page.' % web.url_for(controller="root", action="welcome")
        success = True
        status = 'done'
        return message, success, status

    @web.expose
    def resend_verification(self, trans):
        """
        Exposed function for use outside of the class. E.g. when user click on the resend link in the masthead.
        """
        message, status = self.resend_verification_email(trans, None, None)
        if status == 'done':
            return trans.show_ok_message(message)
        else:
            return trans.show_error_message(message)

    def resend_verification_email(self, trans, email, username):
        """
        Function resends the verification email in case user wants to log in with an inactive account or he clicks the resend link.
        """
        if email is None:  # User is coming from outside registration form, load email from trans
            email = trans.user.email
        if username is None:  # User is coming from outside registration form, load email from trans
            username = trans.user.username
        is_activation_sent = self.send_verification_email(trans, email, username)
        if is_activation_sent:
            message = 'This account has not been activated yet. The activation link has been sent again. Please check your email address <b>%s</b> including the spam/trash folder.<br><a target="_top" href="%s">Return to the home page</a>.' % (escape(email), url_for('/'))
            status = 'error'
        else:
            message = 'This account has not been activated yet but we are unable to send the activation link. Please contact your local Galaxy administrator.<br><a target="_top" href="%s">Return to the home page</a>.' % url_for('/')
            status = 'error'
            if trans.app.config.error_email_to is not None:
                message += '<br>Error contact: %s' % trans.app.config.error_email_to
        return message, status

    def is_outside_grace_period(self, trans, create_time):
        """
        Function checks whether the user is outside the config-defined grace period for inactive accounts.
        """
        #  Activation is forced and the user is not active yet. Check the grace period.
        activation_grace_period = trans.app.config.activation_grace_period
        delta = timedelta(hours=int(activation_grace_period))
        time_difference = datetime.utcnow() - create_time
        return (time_difference > delta or activation_grace_period == 0)

    @web.expose
    def logout(self, trans, logout_all=False, **kwd):
        if trans.webapp.name == 'galaxy':
            csrf_check = trans.check_csrf_token()
            if csrf_check:
                return csrf_check

            if trans.app.config.require_login:
                refresh_frames = ['masthead', 'history', 'tools']
            else:
                refresh_frames = ['masthead', 'history']
            if trans.user:
                # Queue a quota recalculation (async) task -- this takes a
                # while sometimes, so we don't want to block on logout.
                send_local_control_task(trans.app,
                                        'recalculate_user_disk_usage',
                                        {'user_id': trans.security.encode_id(trans.user.id)})
            # Since logging an event requires a session, we'll log prior to ending the session
            trans.log_event("User logged out")
        else:
            refresh_frames = ['masthead']
        trans.handle_user_logout(logout_all=logout_all)
        message = 'You have been logged out.<br>To log in again <a target="_top" href="%s">go to the home page</a>.' % \
            (url_for('/'))
        if biostar.biostar_logged_in(trans):
            biostar_url = biostar.biostar_logout(trans)
            if biostar_url:
                # TODO: It would be better if we automatically logged this user out of biostar
                message += '<br>To logout of Biostar, please click <a href="%s" target="_blank">here</a>.' % (biostar_url)
        if trans.app.config.use_remote_user and trans.app.config.remote_user_logout_href:
            trans.response.send_redirect(trans.app.config.remote_user_logout_href)
        else:
            return trans.fill_template('/user/logout.mako',
                                       refresh_frames=refresh_frames,
                                       message=message,
                                       status='done',
                                       active_view="user")

    @web.expose
    def create(self, trans, cntrller='user', redirect_url='', refresh_frames=[], **kwd):
        params = util.Params(kwd)
        # If the honeypot field is not empty we are dealing with a bot.
        honeypot_field = params.get('bear_field', '')
        if honeypot_field != '':
            return trans.show_error_message("You've been flagged as a possible bot. If you are not, please try registering again and fill the form out carefully. <a target=\"_top\" href=\"%s\">Go to the home page</a>.") % url_for('/')

        message = util.restore_text(params.get('message', ''))
        status = params.get('status', 'done')
        use_panels = util.string_as_bool(kwd.get('use_panels', True))
        email = util.restore_text(params.get('email', ''))
        # Do not sanitize passwords, so take from kwd
        # instead of params ( which were sanitized )
        password = kwd.get('password', '')
        confirm = kwd.get('confirm', '')
        username = util.restore_text(params.get('username', ''))
        subscribe = params.get('subscribe', '')
        subscribe_checked = CheckboxField.is_checked(subscribe)
        referer = trans.request.referer or ''
        redirect = kwd.get('redirect', referer).strip()
        is_admin = cntrller == 'admin' and trans.user_is_admin()
        show_user_prepopulate_form = is_admin and trans.app.config.show_user_prepopulate_form
        if not trans.app.config.allow_user_creation and not trans.user_is_admin():
            message = 'User registration is disabled.  Please contact your local Galaxy administrator for an account.'
            if trans.app.config.error_email_to is not None:
                message += ' Contact: %s' % trans.app.config.error_email_to
            status = 'error'
        elif show_user_prepopulate_form and params.get('prepopulate_user_button', False):
            # pre-populate the user through a provider like ldap
            csrf_check = trans.check_csrf_token()
            if csrf_check:
                return csrf_check
            login = username if username else email
            message, status, user, success = self.__autoregistration(trans, login, '', status, kwd,
                                                                     no_password_check=True, cntrller=cntrller)
            if success:
                message = 'Prepopulated new user account (%s)' % escape(user.email)
                trans.response.send_redirect(web.url_for(controller='admin',
                                                         action='users',
                                                         cntrller=cntrller,
                                                         message=message,
                                                         status=status))
        else:
            # check user is allowed to register
            message, status = trans.app.auth_manager.check_registration_allowed(email, username, password)
            if message == '':
                if not refresh_frames:
                    if trans.webapp.name == 'galaxy':
                        if trans.app.config.require_login:
                            refresh_frames = ['masthead', 'history', 'tools']
                        else:
                            refresh_frames = ['masthead', 'history']
                    else:
                        refresh_frames = ['masthead']
                # Create the user, save all the user info and login to Galaxy
                if params.get('create_user_button', False):
                    csrf_check = trans.check_csrf_token()
                    if csrf_check:
                        return csrf_check

                    # Check email and password validity
                    message = self.__validate(trans, params, email, password, confirm, username)
                    if not message:
                        # All the values are valid
                        message, status, user, success = self.__register(trans,
                                                                         cntrller,
                                                                         subscribe_checked,
                                                                         **kwd)
                        if trans.webapp.name == 'tool_shed':
                            redirect_url = url_for('/')
                        if success and not is_admin:
                            # The handle_user_login() method has a call to the history_set_default_permissions() method
                            # (needed when logging in with a history), user needs to have default permissions set before logging in
                            trans.handle_user_login(user)
                            trans.log_event("User created a new account")
                            trans.log_event("User logged in")
                        if success and is_admin:
                            message = 'Created new user account (%s)' % escape(user.email)
                            trans.response.send_redirect(web.url_for(controller='admin',
                                                                     action='users',
                                                                     cntrller=cntrller,
                                                                     message=message,
                                                                     status=status))
                    else:
                        status = 'error'
        if trans.webapp.name == 'galaxy':
            #  Warning message that is shown on the registration page.
            registration_warning_message = trans.app.config.registration_warning_message
        else:
            registration_warning_message = None
        return trans.fill_template('/user/register.mako',
                                   cntrller=cntrller,
                                   email=email,
                                   username=transform_publicname(trans, username),
                                   subscribe_checked=subscribe_checked,
                                   show_user_prepopulate_form=show_user_prepopulate_form,
                                   use_panels=use_panels,
                                   redirect=redirect,
                                   redirect_url=redirect_url,
                                   refresh_frames=refresh_frames,
                                   registration_warning_message=registration_warning_message,
                                   message=message,
                                   status=status)

    def __register(self, trans, cntrller, subscribe_checked, no_redirect=False, **kwd):
        email = util.restore_text(kwd.get('email', ''))
        password = kwd.get('password', '')
        username = util.restore_text(kwd.get('username', ''))
        message = escape(kwd.get('message', ''))
        status = kwd.get('status', 'done')
        is_admin = cntrller == 'admin' and trans.user_is_admin()
        user = self.create_user(trans=trans, email=email, username=username, password=password)
        error = ''
        success = True
        if trans.webapp.name == 'galaxy':
            if subscribe_checked:
                # subscribe user to email list
                if trans.app.config.smtp_server is None:
                    error = "Now logged in as " + user.email + ". However, subscribing to the mailing list has failed because mail is not configured for this Galaxy instance. <br>Please contact your local Galaxy administrator."
                else:
                    body = 'Join Mailing list.\n'
                    to = trans.app.config.mailing_join_addr
                    frm = email
                    subject = 'Join Mailing List'
                    try:
                        util.send_mail(frm, to, subject, body, trans.app.config)
                    except Exception:
                        log.exception('Subscribing to the mailing list has failed.')
                        error = "Now logged in as " + user.email + ". However, subscribing to the mailing list has failed."

            if not error and not is_admin:
                # The handle_user_login() method has a call to the history_set_default_permissions() method
                # (needed when logging in with a history), user needs to have default permissions set before logging in
                trans.handle_user_login(user)
                trans.log_event("User created a new account")
                trans.log_event("User logged in")
            elif not error and not no_redirect:
                trans.response.send_redirect(web.url_for(controller='admin',
                                                         action='users',
                                                         message='Created new user account (%s)' % user.email,
                                                         status=status))
        if error:
            message = error
            status = 'error'
            success = False
        else:
            if trans.webapp.name == 'galaxy' and trans.app.config.user_activation_on:
                is_activation_sent = self.send_verification_email(trans, email, username)
                if is_activation_sent:
                    message = 'Now logged in as %s.<br>Verification email has been sent to your email address. Please verify it by clicking the activation link in the email.<br>Please check your spam/trash folder in case you cannot find the message.<br><a target="_top" href="%s">Return to the home page.</a>' % (escape(user.email), url_for('/'))
                    success = True
                else:
                    message = 'Unable to send activation email, please contact your local Galaxy administrator.'
                    if trans.app.config.error_email_to is not None:
                        message += ' Contact: %s' % trans.app.config.error_email_to
                    success = False
            else:  # User activation is OFF, proceed without sending the activation email.
                message = 'Now logged in as %s.<br><a target="_top" href="%s">Return to the home page.</a>' % (escape(user.email), url_for('/'))
                success = True
        return (message, status, user, success)

    def send_verification_email(self, trans, email, username):
        """
        Send the verification email containing the activation link to the user's email.
        """
        if username is None:
            username = trans.user.username
        activation_link = self.prepare_activation_link(trans, escape(email))

        host = trans.request.host.split(':')[0]
        if host in ['localhost', '127.0.0.1', '0.0.0.0']:
            host = socket.getfqdn()
        body = ("Hello %s,\n\n"
                "In order to complete the activation process for %s begun on %s at %s, please click on the following link to verify your account:\n\n"
                "%s \n\n"
                "By clicking on the above link and opening a Galaxy account you are also confirming that you have read and agreed to Galaxy's Terms and Conditions for use of this service (%s). This includes a quota limit of one account per user. Attempts to subvert this limit by creating multiple accounts or through any other method may result in termination of all associated accounts and data.\n\n"
                "Please contact us if you need help with your account at: %s. You can also browse resources available at: %s. \n\n"
                "More about the Galaxy Project can be found at galaxyproject.org\n\n"
                "Your Galaxy Team" % (escape(username), escape(email),
                                      datetime.utcnow().strftime("%D"),
                                      trans.request.host, activation_link,
                                      trans.app.config.terms_url,
                                      trans.app.config.error_email_to,
                                      trans.app.config.instance_resource_url))
        to = email
        frm = trans.app.config.email_from or 'galaxy-no-reply@' + host
        subject = 'Galaxy Account Activation'
        try:
            util.send_mail(frm, to, subject, body, trans.app.config)
            return True
        except Exception:
            log.exception('Unable to send the activation email.')
            return False

    def prepare_activation_link(self, trans, email):
        """
        Prepare the account activation link for the user.
        """
        activation_token = self.get_activation_token(trans, email)
        activation_link = url_for(controller='user', action='activate', activation_token=activation_token, email=email, qualified=True)
        return activation_link

    def get_activation_token(self, trans, email):
        """
        Check for the activation token. Create new activation token and store it in the database if no token found.
        """
        user = trans.sa_session.query(trans.app.model.User).filter(trans.app.model.User.table.c.email == email).first()
        activation_token = user.activation_token
        if activation_token is None:
            activation_token = hash_util.new_secure_hash(str(random.getrandbits(256)))
            user.activation_token = activation_token
            trans.sa_session.add(user)
            trans.sa_session.flush()
        return activation_token

    @web.expose
    def activate(self, trans, **kwd):
        """
        Check whether token fits the user and then activate the user's account.
        """
        params = util.Params(kwd, sanitize=False)
        email = params.get('email', None)
        if email is not None:
            email = unquote(email)
        activation_token = params.get('activation_token', None)

        if email is None or activation_token is None:
            #  We don't have the email or activation_token, show error.
            return trans.show_error_message("You are using an invalid activation link. Try to log in and we will send you a new activation email. <br><a href='%s'>Go to login page.</a>") % web.url_for(controller="root", action="index")
        else:
            # Find the user
            user = trans.sa_session.query(trans.app.model.User).filter(trans.app.model.User.table.c.email == email).first()
            if not user:
                # Probably wrong email address
                return trans.show_error_message("You are using an invalid activation link. Try to log in and we will send you a new activation email. <br><a href='%s'>Go to login page.</a>") % web.url_for(controller="root", action="index")
            # If the user is active already don't try to activate
            if user.active is True:
                return trans.show_ok_message("Your account is already active. Nothing has changed. <br><a href='%s'>Go to login page.</a>") % web.url_for(controller='root', action='index')
            if user.activation_token == activation_token:
                user.activation_token = None
                user.active = True
                trans.sa_session.add(user)
                trans.sa_session.flush()
                return trans.show_ok_message("Your account has been successfully activated! <br><a href='%s'>Go to login page.</a>") % web.url_for(controller='root', action='index')
            else:
                #  Tokens don't match. Activation is denied.
                return trans.show_error_message("You are using an invalid activation link. Try to log in and we will send you a new activation email. <br><a href='%s'>Go to login page.</a>") % web.url_for(controller='root', action='index')
        return

    @web.expose
    def reset_password(self, trans, email=None, **kwd):
        """Reset the user's password. Send an email with token that allows a password change."""
        if trans.app.config.smtp_server is None:
            return trans.show_error_message("Mail is not configured for this Galaxy instance "
                                            "and password reset information cannot be sent. "
                                            "Please contact your local Galaxy administrator.")
        message = None
        status = 'done'
        if kwd.get('reset_password_button', False):
            message = validate_email(trans, email, check_dup=False)
            if not message:
                # Default to a non-userinfo-leaking response message
                message = ("Your reset request for %s has been received.  "
                           "Please check your email account for more instructions.  "
                           "If you do not receive an email shortly, please contact an administrator." % (escape(email)))
                reset_user = trans.sa_session.query(trans.app.model.User).filter(trans.app.model.User.table.c.email == email).first()
                if not reset_user:
                    # Perform a case-insensitive check only if the user wasn't found
                    reset_user = trans.sa_session.query(trans.app.model.User).filter(func.lower(trans.app.model.User.table.c.email) == func.lower(email)).first()
                if reset_user:
                    prt = trans.app.model.PasswordResetToken(reset_user)
                    trans.sa_session.add(prt)
                    trans.sa_session.flush()
                    host = trans.request.host.split(':')[0]
                    if host in ['localhost', '127.0.0.1', '0.0.0.0']:
                        host = socket.getfqdn()
                    reset_url = url_for(controller='user',
                                        action="change_password",
                                        token=prt.token, qualified=True)
                    body = PASSWORD_RESET_TEMPLATE % (host, prt.expiration_time.strftime(trans.app.config.pretty_datetime_format),
                                                      reset_url)
                    frm = trans.app.config.email_from or 'galaxy-no-reply@' + host
                    subject = 'Galaxy Password Reset'
                    try:
                        util.send_mail(frm, email, subject, body, trans.app.config)
                        trans.sa_session.add(reset_user)
                        trans.sa_session.flush()
                        trans.log_event("User reset password: %s" % email)
                    except Exception:
                        log.exception('Unable to reset password.')
        return trans.fill_template('/user/reset_password.mako',
                                   message=message,
                                   status=status)

    def __validate(self, trans, params, email, password, confirm, username):
        # If coming from the tool shed webapp, we'll require a public user name
        if trans.webapp.name == 'tool_shed':
            if not username:
                return "A public user name is required in the tool shed."
            if username in ['repos']:
                return "The term <b>%s</b> is a reserved word in the tool shed, so it cannot be used as a public user name." % escape(username)
        message = "\n".join([validate_email(trans, email),
                             validate_password(trans, password, confirm),
                             validate_publicname(trans, username)]).rstrip()
        return message

    @web.expose
    @web.require_login("to get most recently used tool")
    @web.json_pretty
    def get_most_recently_used_tool_async(self, trans):
        """ Returns information about the most recently used tool. """

        # Get most recently used tool.
        query = trans.sa_session.query(self.app.model.Job.tool_id).join(self.app.model.History) \
                                .filter(self.app.model.History.user == trans.user) \
                                .order_by(self.app.model.Job.create_time.desc()).limit(1)
        tool_id = query[0][0]  # Get first element in first row of query.
        tool = self.get_toolbox().get_tool(tool_id)

        # Return tool info.
        tool_info = {"id": tool.id,
                     "link": url_for(controller='tool_runner', tool_id=tool.id),
                     "target": tool.target,
                     "name": tool.name,  # TODO: translate this using _()
                     "minsizehint": tool.uihints.get('minwidth', -1),
                     "description": tool.description}
        return tool_info

    @web.expose
    def set_user_pref_async(self, trans, pref_name, pref_value):
        """ Set a user preference asynchronously. If user is not logged in, do nothing. """
        if trans.user:
            trans.log_action(trans.get_user(), "set_user_pref", "", {pref_name: pref_value})
            trans.user.preferences[pref_name] = pref_value
            trans.sa_session.flush()

    @web.expose
    def log_user_action_async(self, trans, action, context, params):
        """ Log a user action asynchronously. If user is not logged in, do nothing. """
        if trans.user:
            trans.log_action(trans.get_user(), action, context, params)

    def __get_redirect_url(self, redirect):
        root_url = url_for('/', qualified=True)
        # compare urls, to prevent a redirect from pointing (directly) outside of galaxy
        # or to enter a logout/login loop
        if not util.compare_urls(root_url, redirect, compare_path=False) or util.compare_urls(url_for(controller='user', action='logout', qualified=True), redirect):
            log.warning('Redirect URL is outside of Galaxy, will redirect to Galaxy root instead: %s', redirect)
            redirect = root_url
        elif util.compare_urls(url_for(controller='user', action='logout', qualified=True), redirect):
            redirect = root_url
        return redirect

    @web.expose
    def change_password(self, trans, token=None, **kwd):
        """
        Provides a form with which one can change their password.  If token is
        provided, don't require current password.

        NOTE: This endpoint has been temporarily returned to the user
        controller, and will go away once there is a suitable replacement.
        """
        status = None
        message = kwd.get('message', '')
        user = None
        if kwd.get('change_password_button', False):
            password = kwd.get('password', '')
            confirm = kwd.get('confirm', '')
            current = kwd.get('current', '')
            token_result = None
            if token:
                # If a token was supplied, validate and set user
                token_result = trans.sa_session.query(trans.app.model.PasswordResetToken).get(token)
                if token_result and token_result.expiration_time > datetime.utcnow():
                    user = token_result.user
                else:
                    return trans.show_error_message("Invalid or expired password reset token, please request a new one.")
            else:
                # The user is changing their own password, validate their current password
                (ok, message) = trans.app.auth_manager.check_change_password(trans.user, current)
                if ok:
                    user = trans.user
                else:
                    status = 'error'
            if user:
                # Validate the new password
                message = validate_password(trans, password, confirm)
                if message:
                    status = 'error'
                else:
                    # Save new password
                    user.set_password_cleartext(password)
                    # if we used a token, invalidate it and log the user in.
                    if token_result:
                        trans.handle_user_login(token_result.user)
                        token_result.expiration_time = datetime.utcnow()
                        trans.sa_session.add(token_result)
                    # Invalidate all other sessions
                    for other_galaxy_session in trans.sa_session.query(trans.app.model.GalaxySession) \
                                                     .filter(and_(trans.app.model.GalaxySession.table.c.user_id == user.id,
                                                                  trans.app.model.GalaxySession.table.c.is_valid == true(),
                                                                  trans.app.model.GalaxySession.table.c.id != trans.galaxy_session.id)):
                        other_galaxy_session.is_valid = False
                        trans.sa_session.add(other_galaxy_session)
                    trans.sa_session.add(user)
                    trans.sa_session.flush()
                    trans.log_event("User change password")
                    if kwd.get('display_top', False) == 'True':
                        return trans.response.send_redirect(url_for('/', message='Password has been changed'))
                    else:
                        return trans.show_ok_message('The password has been changed and any other existing Galaxy sessions have been logged out (but jobs in histories in those sessions will not be interrupted).')
        # Yes, this intentionally uses the template moved to tool_shed for right now, until it is removed.
        return trans.fill_template('/webapps/tool_shed/user/change_password.mako',
                                   token=token,
                                   status=status,
                                   message=message,
                                   display_top=kwd.get('redirect_home', False))

    @web.expose
    @web.require_admin
    def edit_info(self, trans, cntrller, **kwd):
        """
        TEMPORARY ENDPOINT - added back to support admin-level user info
        editing prior to adminjs.  This is code that was prematurely removed
        from the user controller when the user-side editing functionality was
        replaced.

        The method manage_user_info, which follows this, should also be removed
        at that time.

        Edit user information = username, email or password.
        """
        params = util.Params(kwd)
        is_admin = cntrller == 'admin' and trans.user_is_admin()
        message = util.restore_text(params.get('message', ''))
        status = params.get('status', 'done')
        user_id = params.get('user_id', None)
        if user_id and is_admin:
            user = trans.sa_session.query(trans.app.model.User).get(trans.security.decode_id(user_id))
        elif user_id and (not trans.user or trans.user.id != trans.security.decode_id(user_id)):
            message = 'Invalid user id'
            status = 'error'
            user = None
        else:
            user = trans.user
        if user and params.get('login_info_button', False):
            # Editing email and username
            email = util.restore_text(params.get('email', ''))
            username = util.restore_text(params.get('username', '')).lower()

            # Validate the new values for email and username
            message = validate_email(trans, email, user)
            if not message and username:
                message = validate_publicname(trans, username, user)
            if message:
                status = 'error'
            else:
                if (user.email != email):
                    # The user's private role name must match the user's login ( email )
                    private_role = trans.app.security_agent.get_private_user_role(user)
                    private_role.name = email
                    private_role.description = 'Private role for ' + email
                    # Change the email itself
                    user.email = email
                    trans.sa_session.add_all((user, private_role))
                    trans.sa_session.flush()
                    if trans.webapp.name == 'galaxy' and trans.app.config.user_activation_on:
                        user.active = False
                        trans.sa_session.add(user)
                        trans.sa_session.flush()
                        is_activation_sent = self.send_verification_email(trans, user.email, user.username)
                        if is_activation_sent:
                            message = 'The login information has been updated with the changes.<br>Verification email has been sent to your new email address. Please verify it by clicking the activation link in the email.<br>Please check your spam/trash folder in case you cannot find the message.'
                        else:
                            message = 'Unable to send activation email, please contact your local Galaxy administrator.'
                            if trans.app.config.error_email_to is not None:
                                message += ' Contact: %s' % trans.app.config.error_email_to
                if (user.username != username):
                    user.username = username
                    trans.sa_session.add(user)
                    trans.sa_session.flush()
                message = 'The login information has been updated with the changes.'
        elif user and params.get('edit_user_info_button', False):
            # Edit user information - webapp MUST BE 'galaxy'
            user_type_fd_id = params.get('user_type_fd_id', 'none')
            if user_type_fd_id not in ['none']:
                user_type_form_definition = trans.sa_session.query(trans.app.model.FormDefinition).get(trans.security.decode_id(user_type_fd_id))
            elif user.values:
                user_type_form_definition = user.values.form_definition
            else:
                # User was created before any of the user_info forms were created
                user_type_form_definition = None
            if user_type_form_definition:
                values = self.get_form_values(trans, user, user_type_form_definition, **kwd)
            else:
                values = {}
            flush_needed = False
            if user.values:
                # Editing the user info of an existing user with existing user info
                user.values.content = values
                trans.sa_session.add(user.values)
                flush_needed = True
            elif values:
                form_values = trans.model.FormValues(user_type_form_definition, values)
                trans.sa_session.add(form_values)
                user.values = form_values
                flush_needed = True
            if flush_needed:
                trans.sa_session.add(user)
                trans.sa_session.flush()
            message = "The user information has been updated with the changes."
        if user and trans.webapp.name == 'galaxy' and is_admin:
            kwd['user_id'] = trans.security.encode_id(user.id)
        kwd['id'] = user_id
        if message:
            kwd['message'] = util.sanitize_text(message)
        if status:
            kwd['status'] = status
        return trans.response.send_redirect(web.url_for(controller='user',
                                                        action='manage_user_info',
                                                        cntrller=cntrller,
                                                        **kwd))<|MERGE_RESOLUTION|>--- conflicted
+++ resolved
@@ -532,7 +532,7 @@
         if autoreg["auto_reg"]:
             kwd['email'] = autoreg["email"]
             kwd['username'] = autoreg["username"]
-            message = " ".join([validate_email(trans, kwd['email']),
+            message = " ".join([validate_email(trans, kwd['email'], allow_empty=True),
                                 validate_publicname(trans, kwd['username'])]).rstrip()
             if not message:
                 message, status, user, success = self.__register(trans, cntrller, False, no_redirect=skip_login_handling, **kwd)
@@ -571,31 +571,7 @@
         )).first()
         log.debug("trans.app.config.auth_config_file: %s" % trans.app.config.auth_config_file)
         if not user:
-<<<<<<< HEAD
-            autoreg = trans.app.auth_manager.check_auto_registration(trans, login, password)
-            if autoreg[0]:
-                kwd['email'] = autoreg[1]
-                kwd['username'] = autoreg[2]
-                message = " ".join([validate_email(trans, kwd['email'], allow_empty=True),
-                                    validate_publicname(trans, kwd['username'])]).rstrip()
-                if not message:
-                    message, status, user, success = self.__register(trans, 'user', False, **kwd)
-                    if success:
-                        # The handle_user_login() method has a call to the history_set_default_permissions() method
-                        # (needed when logging in with a history), user needs to have default permissions set before logging in
-                        trans.handle_user_login(user)
-                        trans.log_event("User (auto) created a new account")
-                        trans.log_event("User logged in")
-                    else:
-                        message = "Auto-registration failed, contact your local Galaxy administrator. %s" % message
-                else:
-                    message = "Auto-registration failed, contact your local Galaxy administrator. %s" % message
-            else:
-                message = "No such user or invalid password"
-=======
             message, status, user, success = self.__autoregistration(trans, login, password, status, kwd)
-
->>>>>>> 8316cb64
         elif user.deleted:
             message = "This account has been marked deleted, contact your local Galaxy administrator to restore the account."
             if trans.app.config.error_email_to is not None:
