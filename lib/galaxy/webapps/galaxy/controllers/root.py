"""
Contains the main interface in the Universe class
"""
import cgi
import os
import urllib

from paste.httpexceptions import HTTPNotFound, HTTPBadGateway

from galaxy.web.base.controller import BaseUIController
from galaxy import managers

from galaxy import web
from galaxy.web import url_for
from galaxy.model.item_attrs import UsesAnnotations
from galaxy.util import listify, Params, string_as_bool, string_as_bool_or_none

import logging
log = logging.getLogger( __name__ )


class RootController( BaseUIController, UsesAnnotations ):
    """
    Controller class that maps to the url root of Galaxy (i.e. '/').
    """
    def __init__( self, app ):
        super( RootController, self ).__init__( app )
        self.history_manager = managers.histories.HistoryManager( app )
        self.history_serializer = managers.histories.HistorySerializer( self.app )

    @web.expose
    def default(self, trans, target1=None, target2=None, **kwd):
        """Called on any url that does not match a controller method.
        """
        raise HTTPNotFound( 'This link may not be followed from within Galaxy.' )

    @web.expose
    def index(self, trans, id=None, tool_id=None, mode=None, workflow_id=None, m_c=None, m_a=None, **kwd):
        """
        Called on the root url to display the main Galaxy page.
        """
        return trans.fill_template( "root/index.mako",
                                    tool_id=tool_id,
                                    workflow_id=workflow_id,
                                    m_c=m_c, m_a=m_a,
                                    params=kwd )

    # ---- Tool related -----------------------------------------------------

    @web.json
    def tool_search( self, trans, **kwd ):
        """Searches the tool database and returns data for any tool
        whose text matches the query.

        Data are returned in JSON format.
        """
        query = kwd.get( 'query', '' )
        tags = listify( kwd.get( 'tags[]', [] ) )
        trans.log_action( trans.get_user(), "tool_search.search", "", { "query" : query, "tags" : tags } )
        results = []
        if tags:
            tags = trans.sa_session.query( trans.app.model.Tag ).filter( trans.app.model.Tag.name.in_( tags ) ).all()
            for tagged_tool_il in [ tag.tagged_tools for tag in tags ]:
                for tagged_tool in tagged_tool_il:
                    if tagged_tool.tool_id not in results:
                        results.append( tagged_tool.tool_id )
            if trans.user:
                trans.user.preferences['selected_tool_tags'] = ','.join( [ tag.name for tag in tags ] )
                trans.sa_session.flush()
        elif trans.user:
            trans.user.preferences['selected_tool_tags'] = ''
            trans.sa_session.flush()
        if len( query ) > 2:
            search_results = trans.app.toolbox_search.search( query )
            if 'tags[]' in kwd:
                results = filter( lambda x: x in results, search_results )
            else:
                results = search_results
        return results

    @web.expose
    def tool_help( self, trans, id ):
        """Return help page for tool identified by 'id' if available
        """
        toolbox = self.get_toolbox()
        tool = toolbox.get_tool( id )
        yield "<html><body>"
        if not tool:
            # TODO: arent tool ids strings now?
            yield "Unknown tool id '%d'" % id
        elif tool.help:
            yield tool.help
        else:
            yield "No additional help available for tool '%s'" % tool.name
        yield "</body></html>"

<<<<<<< HEAD
=======
    # ---- Root history display ---------------------------------------------
    def history_as_xml( self, trans, show_deleted=None, show_hidden=None ):
        if trans.app.config.require_login and not trans.user:
            return trans.fill_template( '/no_access.mako', message='Please log in to access Galaxy histories.' )

        history = trans.get_history( create=True )
        trans.response.set_content_type('text/xml')
        return trans.fill_template_mako(
            "root/history_as_xml.mako",
            history=history,
            show_deleted=string_as_bool( show_deleted ),
            show_hidden=string_as_bool( show_hidden ) )

    @web.expose
    def history( self, trans, as_xml=False, show_deleted=None, show_hidden=None, **kwd ):
        """
        Display the current history in its own page or as xml.
        """
        if as_xml:
            return self.history_as_xml( trans,
                                        show_deleted=string_as_bool( show_deleted ), show_hidden=string_as_bool( show_hidden ) )

        if trans.app.config.require_login and not trans.user:
            return trans.fill_template( '/no_access.mako', message='Please log in to access Galaxy histories.' )

        # get all datasets server-side, client-side will get flags and render appropriately
        show_deleted = string_as_bool_or_none( show_deleted )

        history_dictionary = {}
        content_dictionaries = []
        try:
            history = trans.get_history( create=True )
            history_dictionary = self.history_serializer.serialize_to_view( history,
                view='detailed', user=trans.user, trans=trans )
            content_dictionaries = self.history_serializer.serialize_contents( history,
                'contents', trans=trans, user=trans.user )

        except Exception, exc:
            user_id = str( trans.user.id ) if trans.user else '(anonymous)'
            log.exception( 'Error bootstrapping history for user %s: %s', user_id, str( exc ) )
            history_dictionary[ 'error' ] = ( 'An error occurred getting the history data from the server. ' +
                                              'Please contact a Galaxy administrator if the problem persists.' )

        return trans.fill_template_mako( "root/history.mako",
            history=history_dictionary, contents=content_dictionaries,
            show_deleted=show_deleted, show_hidden=show_hidden )

>>>>>>> 3feaedbf
    # ---- Dataset display / editing ----------------------------------------
    @web.expose
    def display( self, trans, id=None, hid=None, tofile=None, toext=".txt", encoded_id=None, **kwd ):
        """Returns data directly into the browser.

        Sets the mime-type according to the extension.

        Used by the twill tool test driver - used anywhere else? Would like to drop hid
        argument and path if unneeded now. Likewise, would like to drop encoded_id=XXX
        and use assume id is encoded (likely id wouldn't be coming in encoded if this
        is used anywhere else though.)
        """
        # TODO: unencoded id
        if hid is not None:
            try:
                hid = int( hid )
            except:
                return "hid '%s' is invalid" % str( hid )
            history = trans.get_history()
            for dataset in history.datasets:
                if dataset.hid == hid:
                    data = dataset
                    break
            else:
                raise Exception( "No dataset with hid '%d'" % hid )
        else:
            if encoded_id and not id:
                id = self.decode_id( encoded_id )
            try:
                data = trans.sa_session.query( self.app.model.HistoryDatasetAssociation ).get( id )
            except:
                return "Dataset id '%s' is invalid" % str( id )
        if data:
            current_user_roles = trans.get_current_user_roles()
            if trans.app.security_agent.can_access_dataset( current_user_roles, data.dataset ):
                trans.response.set_content_type(data.get_mime())
                if tofile:
                    fStat = os.stat(data.file_name)
                    trans.response.headers['Content-Length'] = int(fStat.st_size)
                    if toext[0:1] != ".":
                        toext = "." + toext
                    valid_chars = '.,^_-()[]0123456789abcdefghijklmnopqrstuvwxyzABCDEFGHIJKLMNOPQRSTUVWXYZ'
                    fname = data.name
                    fname = ''.join(c in valid_chars and c or '_' for c in fname)[0:150]
                    trans.response.headers["Content-Disposition"] = 'attachment; filename="GalaxyHistoryItem-%s-[%s]%s"' % (data.hid, fname, toext)
                trans.log_event( "Display dataset id: %s" % str(id) )
                try:
                    return open( data.file_name )
                except:
                    return "This dataset contains no content"
            else:
                return "You are not allowed to access this dataset"
        else:
            return "No dataset with id '%s'" % str( id )

    @web.expose
    def display_child(self, trans, parent_id=None, designation=None, tofile=None, toext=".txt"):
        """Returns child data directly into the browser, based upon parent_id and designation.
        """
        # TODO: unencoded id
        try:
            data = trans.sa_session.query( self.app.model.HistoryDatasetAssociation ).get( parent_id )
            if data:
                child = data.get_child_by_designation( designation )
                if child:
                    current_user_roles = trans.get_current_user_roles()
                    if trans.app.security_agent.can_access_dataset( current_user_roles, child ):
                        return self.display( trans, id=child.id, tofile=tofile, toext=toext )
                    else:
                        return "You are not privileged to access this dataset."
        except Exception:
            pass
        return "A child named %s could not be found for data %s" % ( designation, parent_id )

    @web.expose
    def display_as( self, trans, id=None, display_app=None, **kwd ):
        """Returns a file in a format that can successfully be displayed in display_app.
        """
        # TODO: unencoded id
        data = trans.sa_session.query( self.app.model.HistoryDatasetAssociation ).get( id )
        authz_method = 'rbac'
        if 'authz_method' in kwd:
            authz_method = kwd['authz_method']
        if data:
            current_user_roles = trans.get_current_user_roles()
            if authz_method == 'rbac' and trans.app.security_agent.can_access_dataset( current_user_roles, data ):
                trans.response.set_content_type( data.get_mime() )
                trans.log_event( "Formatted dataset id %s for display at %s" % ( str( id ), display_app ) )
                return data.as_display_type( display_app, **kwd )
            elif authz_method == 'display_at' and trans.app.host_security_agent.allow_action( trans.request.remote_addr,
                                                                                              data.permitted_actions.DATASET_ACCESS,
                                                                                              dataset=data ):
                trans.response.set_content_type( data.get_mime() )
                return data.as_display_type( display_app, **kwd )
            else:
                return "You are not allowed to access this dataset."
        else:
            return "No data with id=%d" % id

    @web.expose
    def peek(self, trans, id=None):
        """Returns a 'peek' at the data.
        """
        # TODO: unused?
        # TODO: unencoded id
        data = trans.sa_session.query( self.app.model.HistoryDatasetAssociation ).get( id )
        if data:
            yield "<html><body><pre>"
            yield data.peek
            yield "</pre></body></html>"
        else:
            yield "No data with id=%d" % id

    # ---- History management -----------------------------------------------
    @web.expose
    def history_options( self, trans ):
        """Displays a list of history related actions.
        """
        return trans.fill_template( "/history/options.mako",
                                    user=trans.get_user(),
                                    history=trans.get_history( create=True ) )

    @web.expose
    def history_delete( self, trans, id ):
        """Backward compatibility with check_galaxy script.
        """
        # TODO: unused?
        return trans.webapp.controllers['history'].list( trans, id, operation='delete' )

    @web.expose
    def clear_history( self, trans ):
        """Clears the history for a user.
        """
        # TODO: unused? (seems to only be used in TwillTestCase)
        history = trans.get_history()
        for dataset in history.datasets:
            dataset.deleted = True
            dataset.clear_associated_files()
        trans.sa_session.flush()
        trans.log_event( "History id %s cleared" % (str(history.id)) )
        trans.response.send_redirect( url_for("/index" ) )

    @web.expose
    def history_import( self, trans, id=None, confirm=False, **kwd ):
        # TODO: unused?
        # TODO: unencoded id
        user = trans.get_user()
        user_history = trans.get_history()
        if not id:
            return trans.show_error_message( "You must specify a history you want to import.")
        import_history = trans.sa_session.query( trans.app.model.History ).get( id )
        if not import_history:
            return trans.show_error_message( "The specified history does not exist.")
        if user:
            if import_history.user_id == user.id:
                return trans.show_error_message( "You cannot import your own history.")
            new_history = import_history.copy( target_user=trans.user )
            new_history.name = "imported: " + new_history.name
            new_history.user_id = user.id
            galaxy_session = trans.get_galaxy_session()
            try:
                association = trans.sa_session.query( trans.app.model.GalaxySessionToHistoryAssociation ) \
                                              .filter_by( session_id=galaxy_session.id, history_id=new_history.id ) \
                                              .first()
            except:
                association = None
            new_history.add_galaxy_session( galaxy_session, association=association )
            trans.sa_session.add( new_history )
            trans.sa_session.flush()
            if not user_history.datasets:
                trans.set_history( new_history )
            trans.log_event( "History imported, id: %s, name: '%s': " % (str(new_history.id) , new_history.name ) )
            return trans.show_ok_message( """
                History "%s" has been imported. Click <a href="%s">here</a>
                to begin.""" % ( new_history.name, web.url_for( '/' ) ) )
        elif not user_history.datasets or confirm:
            new_history = import_history.copy()
            new_history.name = "imported: " + new_history.name
            new_history.user_id = None
            galaxy_session = trans.get_galaxy_session()
            try:
                association = trans.sa_session.query( trans.app.model.GalaxySessionToHistoryAssociation ) \
                                              .filter_by( session_id=galaxy_session.id, history_id=new_history.id ) \
                                              .first()
            except:
                association = None
            new_history.add_galaxy_session( galaxy_session, association=association )
            trans.sa_session.add( new_history )
            trans.sa_session.flush()
            trans.set_history( new_history )
            trans.log_event( "History imported, id: %s, name: '%s': " % (str(new_history.id) , new_history.name ) )
            return trans.show_ok_message( """
                History "%s" has been imported. Click <a href="%s">here</a>
                to begin.""" % ( new_history.name, web.url_for( '/' ) ) )
        return trans.show_warn_message( """
            Warning! If you import this history, you will lose your current
            history. Click <a href="%s">here</a> to confirm.
            """ % web.url_for( controller='root', action='history_import', id=id, confirm=True ) )

    @web.expose
    def history_new( self, trans, name=None ):
        """Create a new history with the given name
        and refresh the history panel.
        """
        trans.new_history( name=name )
        trans.log_event( "Created new History, id: %s." % str(trans.history.id) )
        return trans.show_message( "New history created", refresh_frames=['history'] )

    @web.expose
    def history_add_to( self, trans, history_id=None, file_data=None,
                        name="Data Added to History", info=None, ext="txt", dbkey="?", copy_access_from=None, **kwd ):
        """Adds a POSTed file to a History.
        """
        # TODO: unencoded id
        try:
            history = trans.sa_session.query( trans.app.model.History ).get( history_id )
            data = trans.app.model.HistoryDatasetAssociation( name=name,
                                                              info=info,
                                                              extension=ext,
                                                              dbkey=dbkey,
                                                              create_dataset=True,
                                                              sa_session=trans.sa_session )
            if copy_access_from:
                copy_access_from = trans.sa_session.query( trans.app.model.HistoryDatasetAssociation ).get( copy_access_from )
                trans.app.security_agent.copy_dataset_permissions( copy_access_from.dataset, data.dataset )
            else:
                permissions = trans.app.security_agent.history_get_default_permissions( history )
                trans.app.security_agent.set_all_dataset_permissions( data.dataset, permissions )
            trans.sa_session.add( data )
            trans.sa_session.flush()
            data_file = open( data.file_name, "wb" )
            file_data.file.seek( 0 )
            data_file.write( file_data.file.read() )
            data_file.close()
            data.state = data.states.OK
            data.set_size()
            data.init_meta()
            data.set_meta()
            trans.sa_session.flush()
            history.add_dataset( data )
            trans.sa_session.flush()
            data.set_peek()
            trans.sa_session.flush()
            trans.log_event("Added dataset %d to history %d" % (data.id, trans.history.id))
            return trans.show_ok_message( "Dataset " + str(data.hid) + " added to history " + str(history_id) + "." )
        except Exception, e:
            msg = "Failed to add dataset to history: %s" % ( e )
            log.error( msg )
            trans.log_event( msg )
            return trans.show_error_message("Adding File to History has Failed")

    @web.expose
    def history_set_default_permissions( self, trans, id=None, **kwd ):
        """Sets the permissions on a history.
        """
        # TODO: unencoded id
        if trans.user:
            if 'update_roles_button' in kwd:
                history = None
                if id:
                    try:
                        id = int( id )
                    except:
                        id = None
                    if id:
                        history = trans.sa_session.query( trans.app.model.History ).get( id )
                if not history:
                    # If we haven't retrieved a history, use the current one
                    history = trans.get_history()
                p = Params( kwd )
                permissions = {}
                for k, v in trans.app.model.Dataset.permitted_actions.items():
                    in_roles = p.get( k + '_in', [] )
                    if not isinstance( in_roles, list ):
                        in_roles = [ in_roles ]
                    in_roles = [ trans.sa_session.query( trans.app.model.Role ).get( x ) for x in in_roles ]
                    permissions[ trans.app.security_agent.get_action( v.action ) ] = in_roles
                dataset = 'dataset' in kwd
                bypass_manage_permission = 'bypass_manage_permission' in kwd
                trans.app.security_agent.history_set_default_permissions( history, permissions,
                                                                          dataset=dataset, bypass_manage_permission=bypass_manage_permission )
                return trans.show_ok_message( 'Default history permissions have been changed.' )
            return trans.fill_template( 'history/permissions.mako' )
        else:
            # user not logged in, history group must be only public
            return trans.show_error_message( "You must be logged in to change a history's default permissions." )

    @web.expose
    def dataset_make_primary( self, trans, id=None):
        """Copies a dataset and makes primary.
        """
        # TODO: unused?
        # TODO: unencoded id
        try:
            old_data = trans.sa_session.query( self.app.model.HistoryDatasetAssociation ).get( id )
            new_data = old_data.copy()
            # new_data.parent = None
            history = trans.get_history()
            history.add_dataset(new_data)
            trans.sa_session.add( new_data )
            trans.sa_session.flush()
            return trans.show_message( "<p>Secondary dataset has been made primary.</p>", refresh_frames=['history'] )
        except:
            return trans.show_error_message( "<p>Failed to make secondary dataset primary.</p>" )

    @web.expose
    def welcome( self, trans ):
        welcome_url = trans.app.config.welcome_url
        return trans.response.send_redirect( url_for( welcome_url  ) )

    @web.expose
    def bucket_proxy( self, trans, bucket=None, **kwd):
        if bucket:
            trans.response.set_content_type( 'text/xml' )
            b_list_xml = urllib.urlopen('http://s3.amazonaws.com/%s/' % bucket)
            return b_list_xml.read()
        raise Exception("You must specify a bucket")

    # ---- Debug methods ----------------------------------------------------
    @web.expose
    def echo(self, trans, **kwd):
        """Echos parameters (debugging).
        """
        rval = ""
        for k in trans.request.headers:
            rval += "%s: %s <br/>" % ( k, trans.request.headers[k] )
        for k in kwd:
            rval += "%s: %s <br/>" % ( k, kwd[k] )
            if isinstance( kwd[k], cgi.FieldStorage ):
                rval += "-> %s" % kwd[k].file.read()
        return rval

    @web.json
    def echo_json( self, trans, **kwd ):
        """Echos parameters as JSON (debugging).

        Attempts to parse values passed as boolean, float, then int. Defaults
        to string. Non-recursive (will not parse lists).
        """
        # TODO: use json
        rval = {}
        for k in kwd:
            rval[ k ] = kwd[k]
            try:
                if rval[ k ] in [ 'true', 'True', 'false', 'False' ]:
                    rval[ k ] = string_as_bool( rval[ k ] )
                rval[ k ] = float( rval[ k ] )
                rval[ k ] = int( rval[ k ] )
            except:
                pass
        return rval

    @web.expose
    def generate_error( self, trans, code=500 ):
        """Raises an exception (debugging).
        """
        trans.response.status = code
        raise Exception( "Fake error!" )

    @web.json
    def generate_json_error( self, trans, code=500 ):
        """Raises an exception (debugging).
        """
        try:
            code = int( code )
        except Exception:
            code = 500

        if code == 502:
            raise HTTPBadGateway()
        trans.response.status = code
        return { 'error': 'Fake error!' }<|MERGE_RESOLUTION|>--- conflicted
+++ resolved
@@ -94,56 +94,6 @@
             yield "No additional help available for tool '%s'" % tool.name
         yield "</body></html>"
 
-<<<<<<< HEAD
-=======
-    # ---- Root history display ---------------------------------------------
-    def history_as_xml( self, trans, show_deleted=None, show_hidden=None ):
-        if trans.app.config.require_login and not trans.user:
-            return trans.fill_template( '/no_access.mako', message='Please log in to access Galaxy histories.' )
-
-        history = trans.get_history( create=True )
-        trans.response.set_content_type('text/xml')
-        return trans.fill_template_mako(
-            "root/history_as_xml.mako",
-            history=history,
-            show_deleted=string_as_bool( show_deleted ),
-            show_hidden=string_as_bool( show_hidden ) )
-
-    @web.expose
-    def history( self, trans, as_xml=False, show_deleted=None, show_hidden=None, **kwd ):
-        """
-        Display the current history in its own page or as xml.
-        """
-        if as_xml:
-            return self.history_as_xml( trans,
-                                        show_deleted=string_as_bool( show_deleted ), show_hidden=string_as_bool( show_hidden ) )
-
-        if trans.app.config.require_login and not trans.user:
-            return trans.fill_template( '/no_access.mako', message='Please log in to access Galaxy histories.' )
-
-        # get all datasets server-side, client-side will get flags and render appropriately
-        show_deleted = string_as_bool_or_none( show_deleted )
-
-        history_dictionary = {}
-        content_dictionaries = []
-        try:
-            history = trans.get_history( create=True )
-            history_dictionary = self.history_serializer.serialize_to_view( history,
-                view='detailed', user=trans.user, trans=trans )
-            content_dictionaries = self.history_serializer.serialize_contents( history,
-                'contents', trans=trans, user=trans.user )
-
-        except Exception, exc:
-            user_id = str( trans.user.id ) if trans.user else '(anonymous)'
-            log.exception( 'Error bootstrapping history for user %s: %s', user_id, str( exc ) )
-            history_dictionary[ 'error' ] = ( 'An error occurred getting the history data from the server. ' +
-                                              'Please contact a Galaxy administrator if the problem persists.' )
-
-        return trans.fill_template_mako( "root/history.mako",
-            history=history_dictionary, contents=content_dictionaries,
-            show_deleted=show_deleted, show_hidden=show_hidden )
-
->>>>>>> 3feaedbf
     # ---- Dataset display / editing ----------------------------------------
     @web.expose
     def display( self, trans, id=None, hid=None, tofile=None, toext=".txt", encoded_id=None, **kwd ):
