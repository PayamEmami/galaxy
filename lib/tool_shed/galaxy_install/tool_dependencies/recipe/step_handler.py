--- conflicted
+++ resolved
@@ -150,32 +150,21 @@
 
 class Download( object ):
 
-<<<<<<< HEAD
-    def url_download( self, install_dir, downloaded_file_name, download_url, extract=True ):
-        """
-            The given download_url can have an extension like #md5# or #sha256#.
+    def url_download( self, install_dir, downloaded_file_name, download_url, extract=True, checksums={} ):
+        """
+            The given download_url can have an extension like #md5#, #sha256#, (or #md5= to support pypi defaults).
+
+                https://pypi.python.org/packages/source/k/khmer/khmer-1.0.tar.gz#md5#b60639a8b2939836f66495b9a88df757
+
+            Alternatively, to not break HTTP spec, you can specify md5 and
+            sha256 as keys in the <action /> element.
+
             This indicates a checksum which will be checked after download.
             If the checksum does not match an exception is thrown.
-
-            https://pypi.python.org/packages/source/k/khmer/khmer-1.0.tar.gz#md5#b60639a8b2939836f66495b9a88df757
-=======
-    def url_download( self, install_dir, downloaded_file_name, download_url, extract=True, checksums={} ):
-        """
-            The given download_url can have an extension like #md5#, #sha256#, (or #md5= to support pypi defaults).
-
-                https://pypi.python.org/packages/source/k/khmer/khmer-1.0.tar.gz#md5#b60639a8b2939836f66495b9a88df757
-
-            Alternatively, to not break HTTP spec, you can specify md5 and
-            sha256 as keys in the <action /> element.
-
-            This indicates a checksum which will be checked after download.
-            If the checksum does not match an exception is thrown.
->>>>>>> 39f6730e
         """
         file_path = os.path.join( install_dir, downloaded_file_name )
         src = None
         dst = None
-
 
         # Set a timer so we don't sit here forever.
         start_time = time.time()
@@ -1754,17 +1743,10 @@
         # preventing the entire path from being included (it gets truncated)
         # Use raw strings so that python won't automatically unescape the quotes before passing the command
         # to subprocess.Popen.
-<<<<<<< HEAD
         for site_packages_command in [ r"""%s -c 'import site; site.getsitepackages()[0]'""" %
-                                    os.path.join( venv_directory, "bin", "python" ),
-                                    r"""%s -c 'import os, sys; print os.path.join( sys.prefix, "lib", "python" + sys.version[:3], "site-packages" )'""" %
-                                    os.path.join( venv_directory, "bin", "python" ) ]:
-=======
-        for site_packages_command in [ r"""%s -c 'import site; site.getsitepackages()[0]'""" % \
-                                        os.path.join( venv_directory, "bin", "python" ),
-                                      r"""%s -c 'import os, sys; print os.path.join( sys.prefix, "lib", "python" + sys.version[:3], "site-packages" )'""" % \
-                                        os.path.join( venv_directory, "bin", "python" ) ]:
->>>>>>> 39f6730e
+                                       os.path.join( venv_directory, "bin", "python" ),
+                                       r"""%s -c 'import os, sys; print os.path.join( sys.prefix, "lib", "python" + sys.version[:3], "site-packages" )'""" %
+                                       os.path.join( venv_directory, "bin", "python" ) ]:
             output = install_environment.handle_command( tool_dependency=tool_dependency,
                                                          cmd=site_packages_command,
                                                          return_output=True )
