import json
import logging
import os
import re
import socket
import string

import sqlalchemy.orm.exc
from sqlalchemy import and_, false, true

import tool_shed.util.repository_util
from galaxy import util
from galaxy.web import url_for
from galaxy.util import checkers
from tool_shed.util import basic_util
from tool_shed.util import common_util
from tool_shed.util import hg_util

log = logging.getLogger( __name__ )

MAX_CONTENT_SIZE = 1048576
DATATYPES_CONFIG_FILENAME = 'datatypes_conf.xml'
REPOSITORY_DATA_MANAGER_CONFIG_FILENAME = 'data_manager_conf.xml'

new_repo_email_alert_template = """
Sharable link:         ${sharable_link}
Repository name:       ${repository_name}
Revision:              ${revision}
Change description:
${description}

Uploaded by:           ${username}
Date content uploaded: ${display_date}

${content_alert_str}

-----------------------------------------------------------------------------
This change alert was sent from the Galaxy tool shed hosted on the server
"${host}"
-----------------------------------------------------------------------------
You received this alert because you registered to receive email when
new repositories were created in the Galaxy tool shed named "${host}".
-----------------------------------------------------------------------------
"""

email_alert_template = """
Sharable link:         ${sharable_link}
Repository name:       ${repository_name}
Revision:              ${revision}
Change description:
${description}

Changed by:     ${username}
Date of change: ${display_date}

${content_alert_str}

-----------------------------------------------------------------------------
This change alert was sent from the Galaxy tool shed hosted on the server
"${host}"
-----------------------------------------------------------------------------
You received this alert because you registered to receive email whenever
changes were made to the repository named "${repository_name}".
-----------------------------------------------------------------------------
"""

contact_owner_template = """
GALAXY TOOL SHED REPOSITORY MESSAGE
------------------------

The user '${username}' sent you the following message regarding your tool shed
repository named '${repository_name}'.  You can respond by sending a reply to
the user's email address: ${email}.
-----------------------------------------------------------------------------
${message}
-----------------------------------------------------------------------------
This message was sent from the Galaxy Tool Shed instance hosted on the server
'${host}'
"""


def can_eliminate_repository_dependency(metadata_dict, tool_shed_url, name, owner):
    """
    Determine if the relationship between a repository_dependency record
    associated with a tool_shed_repository record on the Galaxy side
    can be eliminated.
    """
    rd_dict = metadata_dict.get('repository_dependencies', {})
    rd_tups = rd_dict.get( 'repository_dependencies', [] )
    for rd_tup in rd_tups:
        tsu, n, o, none1, none2, none3 = common_util.parse_repository_dependency_tuple(rd_tup)
        if tsu == tool_shed_url and n == name and o == owner:
            # The repository dependency is current, so keep it.
            return False
    return True


def can_eliminate_tool_dependency(metadata_dict, name, dependency_type, version):
    """
    Determine if the relationship between a tool_dependency record
    associated with a tool_shed_repository record on the Galaxy side
    can be eliminated.
    """
    td_dict = metadata_dict.get('tool_dependencies', {})
    for td_key, td_val in td_dict.items():
        if td_key == 'set_environment':
            for td in td_val:
                n = td.get('name', None)
                t = td.get('type', None)
                if n == name and t == dependency_type:
                    # The tool dependency is current, so keep it.
                    return False
        else:
            n = td_val.get('name', None)
            t = td_val.get('type', None)
            v = td_val.get('version', None)
            if n == name and t == dependency_type and v == version:
                # The tool dependency is current, so keep it.
                return False
    return True


def clean_dependency_relationships(trans, metadata_dict, tool_shed_repository, tool_shed_url):
    """
    Repositories of type tool_dependency_definition allow for defining a
    package dependency at some point in the change log and then removing the
    dependency later in the change log.  This function keeps the dependency
    relationships on the Galaxy side current by deleting database records
    that defined the now-broken relationships.
    """
    for rrda in tool_shed_repository.required_repositories:
        rd = rrda.repository_dependency
        r = rd.repository
        if can_eliminate_repository_dependency(metadata_dict, tool_shed_url, r.name, r.owner):
            message = "Repository dependency %s by owner %s is not required by repository %s, owner %s, "
            message += "removing from list of repository dependencies."
            log.debug(message % (r.name, r.owner, tool_shed_repository.name, tool_shed_repository.owner))
            trans.install_model.context.delete(rrda)
            trans.install_model.context.flush()
    for td in tool_shed_repository.tool_dependencies:
        if can_eliminate_tool_dependency(metadata_dict, td.name, td.type, td.version):
            message = "Tool dependency %s, version %s is not required by repository %s, owner %s, "
            message += "removing from list of tool dependencies."
            log.debug(message % (td.name, td.version, tool_shed_repository.name, tool_shed_repository.owner))
            trans.install_model.context.delete(td)
            trans.install_model.context.flush()


def generate_tool_guid( repository_clone_url, tool ):
    """
    Generate a guid for the installed tool.  It is critical that this guid matches the guid for
    the tool in the Galaxy tool shed from which it is being installed.  The form of the guid is
    <tool shed host>/repos/<repository owner>/<repository name>/<tool id>/<tool version>
    """
    tmp_url = common_util.remove_protocol_and_user_from_clone_url( repository_clone_url )
    return '%s/%s/%s' % ( tmp_url, tool.id, tool.version )


def get_categories( app ):
    """Get all categories from the database."""
    sa_session = app.model.context.current
    return sa_session.query( app.model.Category ) \
                     .filter( app.model.Category.table.c.deleted == false() ) \
                     .order_by( app.model.Category.table.c.name ) \
                     .all()


def get_category( app, id ):
    """Get a category from the database."""
    sa_session = app.model.context.current
    return sa_session.query( app.model.Category ).get( app.security.decode_id( id ) )


def get_category_by_name( app, name ):
    """Get a category from the database via name."""
    sa_session = app.model.context.current
    try:
        return sa_session.query( app.model.Category ).filter_by( name=name ).one()
    except sqlalchemy.orm.exc.NoResultFound:
        return None


def get_ctx_rev( app, tool_shed_url, name, owner, changeset_revision ):
    """
    Send a request to the tool shed to retrieve the ctx_rev for a repository defined by the
    combination of a name, owner and changeset revision.
    """
    tool_shed_url = common_util.get_tool_shed_url_from_tool_shed_registry( app, tool_shed_url )
    params = dict( name=name, owner=owner, changeset_revision=changeset_revision )
    pathspec = [ 'repository', 'get_ctx_rev' ]
    ctx_rev = util.url_get( tool_shed_url, password_mgr=app.tool_shed_registry.url_auth( tool_shed_url ), pathspec=pathspec, params=params )
    return ctx_rev


def get_next_prior_import_or_install_required_dict_entry( prior_required_dict, processed_tsr_ids ):
    """
    This method is used in the Tool Shed when exporting a repository and its dependencies, and in Galaxy
    when a repository and its dependencies are being installed.  The order in which the prior_required_dict
    is processed is critical in order to ensure that the ultimate repository import or installation order is
    correctly defined.  This method determines the next key / value pair from the received prior_required_dict
    that should be processed.
    """
    # Return the first key / value pair that is not yet processed and whose value is an empty list.
    for key, value in prior_required_dict.items():
        if key in processed_tsr_ids:
            continue
        if not value:
            return key
    # Return the first key / value pair that is not yet processed and whose ids in value are all included
    # in processed_tsr_ids.
    for key, value in prior_required_dict.items():
        if key in processed_tsr_ids:
            continue
        all_contained = True
        for required_repository_id in value:
            if required_repository_id not in processed_tsr_ids:
                all_contained = False
                break
        if all_contained:
            return key
    # Return the first key / value pair that is not yet processed.  Hopefully this is all that is necessary
    # at this point.
    for key, value in prior_required_dict.items():
        if key in processed_tsr_ids:
            continue
        return key


def get_repository_categories( app, id ):
    """Get categories of a repository on the tool shed side from the database via id"""
    sa_session = app.model.context.current
    return sa_session.query( app.model.RepositoryCategoryAssociation ) \
        .filter(app.model.RepositoryCategoryAssociation.table.c.repository_id == app.security.decode_id( id ))


def get_repository_file_contents( app, file_path, repository_id, is_admin=False ):
    """Return the display-safe contents of a repository file for display in a browser."""
    safe_str = ''
    if not is_path_browsable( app, file_path, repository_id, is_admin ):
        log.warning( 'Request tries to access a file outside of the repository location. File path: %s', file_path )
        return 'Invalid file path'
    # Symlink targets are checked by is_path_browsable
    if os.path.islink( file_path ):
        safe_str = 'link to: ' + basic_util.to_html_string( os.readlink( file_path ) )
        return safe_str
    elif checkers.is_gzip( file_path ):
        return '<br/>gzip compressed file<br/>'
    elif checkers.is_bz2( file_path ):
        return '<br/>bz2 compressed file<br/>'
    elif checkers.check_zip( file_path ):
        return '<br/>zip compressed file<br/>'
    elif checkers.check_binary( file_path ):
        return '<br/>Binary file<br/>'
    else:
        for i, line in enumerate( open( file_path ) ):
            safe_str = '%s%s' % ( safe_str, basic_util.to_html_string( line ) )
            # Stop reading after string is larger than MAX_CONTENT_SIZE.
            if len( safe_str ) > MAX_CONTENT_SIZE:
                large_str = \
                    '<br/>File contents truncated because file size is larger than maximum viewing size of %s<br/>' % \
                    util.nice_size( MAX_CONTENT_SIZE )
                safe_str = '%s%s' % ( safe_str, large_str )
                break

        if len( safe_str ) > basic_util.MAX_DISPLAY_SIZE:
            # Eliminate the middle of the file to display a file no larger than basic_util.MAX_DISPLAY_SIZE.
            # This may not be ideal if the file is larger than MAX_CONTENT_SIZE.
            join_by_str = \
                "<br/><br/>...some text eliminated here because file size is larger than maximum viewing size of %s...<br/><br/>" % \
                util.nice_size( basic_util.MAX_DISPLAY_SIZE )
            safe_str = util.shrink_string_by_size( safe_str,
                                                   basic_util.MAX_DISPLAY_SIZE,
                                                   join_by=join_by_str,
                                                   left_larger=True,
                                                   beginning_on_size_error=True )
        return safe_str


def get_repository_files( folder_path ):
    """Return the file hierarchy of a tool shed repository."""
    contents = []
    for item in os.listdir( folder_path ):
        # Skip .hg directories
        if item.startswith( '.hg' ):
            continue
        contents.append( item )
    if contents:
        contents.sort()
    return contents


def get_repository_from_refresh_on_change( app, **kwd ):
    # The changeset_revision_select_field in several grids performs a refresh_on_change which sends in request parameters like
    # changeset_revison_1, changeset_revision_2, etc.  One of the many select fields on the grid performed the refresh_on_change,
    # so we loop through all of the received values to see which value is not the repository tip.  If we find it, we know the
    # refresh_on_change occurred and we have the necessary repository id and change set revision to pass on.
    repository_id = None
    v = None
    for k, v in kwd.items():
        changeset_revision_str = 'changeset_revision_'
        if k.startswith( changeset_revision_str ):
            repository_id = app.security.encode_id( int( k.lstrip( changeset_revision_str ) ) )
            repository = tool_shed.util.repository_util.get_repository_in_tool_shed( app, repository_id )
            if repository.tip( app ) != v:
                return v, repository
    # This should never be reached - raise an exception?
    return v, None


def get_repository_type_from_tool_shed( app, tool_shed_url, name, owner ):
    """
    Send a request to the tool shed to retrieve the type for a repository defined by the
    combination of a name and owner.
    """
    tool_shed_url = common_util.get_tool_shed_url_from_tool_shed_registry( app, tool_shed_url )
    params = dict( name=name, owner=owner )
    pathspec = [ 'repository', 'get_repository_type' ]
    repository_type = util.url_get( tool_shed_url, password_mgr=app.tool_shed_registry.url_auth( tool_shed_url ), pathspec=pathspec, params=params )
    return repository_type


def get_tool_dependency_definition_metadata_from_tool_shed( app, tool_shed_url, name, owner ):
    """
    Send a request to the tool shed to retrieve the current metadata for a
    repository of type tool_dependency_definition defined by the combination
    of a name and owner.
    """
    tool_shed_url = common_util.get_tool_shed_url_from_tool_shed_registry( app, tool_shed_url )
    params = dict( name=name, owner=owner )
    pathspec = [ 'repository', 'get_tool_dependency_definition_metadata' ]
    metadata = util.url_get( tool_shed_url, password_mgr=app.tool_shed_registry.url_auth( tool_shed_url ), pathspec=pathspec, params=params )
    return metadata


def get_tool_panel_config_tool_path_install_dir( app, repository ):
    """
    Return shed-related tool panel config, the tool_path configured in it, and the relative path to
    the directory where the repository is installed.  This method assumes all repository tools are
    defined in a single shed-related tool panel config.
    """
    tool_shed = common_util.remove_port_from_tool_shed_url( str( repository.tool_shed ) )
    relative_install_dir = '%s/repos/%s/%s/%s' % ( tool_shed,
                                                   str( repository.owner ),
                                                   str( repository.name ),
                                                   str( repository.installed_changeset_revision ) )
    # Get the relative tool installation paths from each of the shed tool configs.
    shed_config_dict = repository.get_shed_config_dict( app )
    if not shed_config_dict:
        # Just pick a semi-random shed config.
        for shed_config_dict in app.toolbox.dynamic_confs( include_migrated_tool_conf=True ):
            if ( repository.dist_to_shed and shed_config_dict[ 'config_filename' ] == app.config.migrated_tools_config ) \
                    or ( not repository.dist_to_shed and shed_config_dict[ 'config_filename' ] != app.config.migrated_tools_config ):
                break
    shed_tool_conf = shed_config_dict[ 'config_filename' ]
    tool_path = shed_config_dict[ 'tool_path' ]
    return shed_tool_conf, tool_path, relative_install_dir


def get_tool_path_by_shed_tool_conf_filename( app, shed_tool_conf ):
    """
    Return the tool_path config setting for the received shed_tool_conf file by searching the tool box's in-memory list of shed_tool_confs for the
    dictionary whose config_filename key has a value matching the received shed_tool_conf.
    """
    for shed_tool_conf_dict in app.toolbox.dynamic_confs( include_migrated_tool_conf=True ):
        config_filename = shed_tool_conf_dict[ 'config_filename' ]
        if config_filename == shed_tool_conf:
            return shed_tool_conf_dict[ 'tool_path' ]
        else:
            file_name = basic_util.strip_path( config_filename )
            if file_name == shed_tool_conf:
                return shed_tool_conf_dict[ 'tool_path' ]
    return None


<<<<<<< HEAD
=======
def get_tool_shed_from_clone_url( repository_clone_url ):
    tmp_url = common_util.remove_protocol_and_user_from_clone_url( repository_clone_url )
    return tmp_url.split( '/repos/' )[ 0 ].rstrip( '/' )


def get_installed_repository( app, tool_shed, name, owner, changeset_revision=None, installed_changeset_revision=None ):
    """
    Return a tool shed repository database record defined by the combination of a toolshed, repository name,
    repository owner and either current or originally installed changeset_revision.
    """
    query = app.install_model.context.query( app.install_model.ToolShedRepository )
    # We store the port, if one exists, in the database.
    tool_shed = common_util.remove_protocol_from_tool_shed_url( tool_shed )
    clause_list = [ app.install_model.ToolShedRepository.table.c.tool_shed == tool_shed,
                    app.install_model.ToolShedRepository.table.c.name == name,
                    app.install_model.ToolShedRepository.table.c.owner == owner ]
    if changeset_revision is not None:
        clause_list.append( app.install_model.ToolShedRepository.table.c.changeset_revision == changeset_revision )
    if installed_changeset_revision is not None:
        clause_list.append( app.install_model.ToolShedRepository.table.c.installed_changeset_revision == installed_changeset_revision )
    return query.filter( and_( *clause_list ) ).first()


def get_tool_shed_repository_by_id( app, repository_id ):
    """Return a tool shed repository database record defined by the id."""
    # This method is used only in Galaxy, not the tool shed.
    return app.install_model.context.query( app.install_model.ToolShedRepository ) \
                                    .filter( app.install_model.ToolShedRepository.table.c.id == app.security.decode_id( repository_id ) ) \
                                    .first()


def get_tool_shed_status_for_installed_repository( app, repository ):
    """
    Send a request to the tool shed to retrieve information about newer installable repository revisions,
    current revision updates, whether the repository revision is the latest downloadable revision, and
    whether the repository has been deprecated in the tool shed.  The received repository is a ToolShedRepository
    object from Galaxy.
    """
    tool_shed_url = common_util.get_tool_shed_url_from_tool_shed_registry( app, str( repository.tool_shed ) )
    params = dict( name=repository.name, owner=repository.owner, changeset_revision=repository.changeset_revision )
    pathspec = [ 'repository', 'status_for_installed_repository' ]
    try:
        encoded_tool_shed_status_dict = util.url_get( tool_shed_url, password_mgr=app.tool_shed_registry.url_auth( tool_shed_url ), pathspec=pathspec, params=params )
        tool_shed_status_dict = encoding_util.tool_shed_decode( encoded_tool_shed_status_dict )
        return tool_shed_status_dict
    except HTTPError as e:
        # This should handle backward compatility to the Galaxy 12/20/12 release.  We used to only handle updates for an installed revision
        # using a boolean value.
        log.debug( "Error attempting to get tool shed status for installed repository %s: %s\nAttempting older 'check_for_updates' method.\n" %
                   ( str( repository.name ), str( e ) ) )
        pathspec = [ 'repository', 'check_for_updates' ]
        params[ 'from_update_manager' ] = True
        try:
            # The value of text will be 'true' or 'false', depending upon whether there is an update available for the installed revision.
            text = util.url_get( tool_shed_url, password_mgr=app.tool_shed_registry.url_auth( tool_shed_url ), pathspec=pathspec, params=params )
            return dict( revision_update=text )
        except Exception as e:
            # The required tool shed may be unavailable, so default the revision_update value to 'false'.
            return dict( revision_update='false' )
    except Exception as e:
        log.exception( "Error attempting to get tool shed status for installed repository %s: %s" % ( str( repository.name ), str( e ) ) )
        return {}


def get_tool_shed_repository_status_label( app, tool_shed_repository=None, name=None, owner=None, changeset_revision=None, repository_clone_url=None ):
    """Return a color-coded label for the status of the received tool-shed_repository installed into Galaxy."""
    if tool_shed_repository is None:
        if name is not None and owner is not None and repository_clone_url is not None:
            tool_shed = get_tool_shed_from_clone_url( repository_clone_url )
            tool_shed_repository = get_installed_repository( app,
                                                             tool_shed=tool_shed,
                                                             name=name,
                                                             owner=owner,
                                                             installed_changeset_revision=changeset_revision )
    if tool_shed_repository:
        status_label = tool_shed_repository.status
        if tool_shed_repository.status in [ app.install_model.ToolShedRepository.installation_status.CLONING,
                                            app.install_model.ToolShedRepository.installation_status.SETTING_TOOL_VERSIONS,
                                            app.install_model.ToolShedRepository.installation_status.INSTALLING_REPOSITORY_DEPENDENCIES,
                                            app.install_model.ToolShedRepository.installation_status.INSTALLING_TOOL_DEPENDENCIES,
                                            app.install_model.ToolShedRepository.installation_status.LOADING_PROPRIETARY_DATATYPES ]:
            bgcolor = app.install_model.ToolShedRepository.states.INSTALLING
        elif tool_shed_repository.status in [ app.install_model.ToolShedRepository.installation_status.NEW,
                                              app.install_model.ToolShedRepository.installation_status.UNINSTALLED ]:
            bgcolor = app.install_model.ToolShedRepository.states.UNINSTALLED
        elif tool_shed_repository.status in [ app.install_model.ToolShedRepository.installation_status.ERROR ]:
            bgcolor = app.install_model.ToolShedRepository.states.ERROR
        elif tool_shed_repository.status in [ app.install_model.ToolShedRepository.installation_status.DEACTIVATED ]:
            bgcolor = app.install_model.ToolShedRepository.states.WARNING
        elif tool_shed_repository.status in [ app.install_model.ToolShedRepository.installation_status.INSTALLED ]:
            if tool_shed_repository.repository_dependencies_being_installed:
                bgcolor = app.install_model.ToolShedRepository.states.WARNING
                status_label = '%s, %s' % ( status_label,
                                            app.install_model.ToolShedRepository.installation_status.INSTALLING_REPOSITORY_DEPENDENCIES )
            elif tool_shed_repository.missing_repository_dependencies:
                bgcolor = app.install_model.ToolShedRepository.states.WARNING
                status_label = '%s, missing repository dependencies' % status_label
            elif tool_shed_repository.tool_dependencies_being_installed:
                bgcolor = app.install_model.ToolShedRepository.states.WARNING
                status_label = '%s, %s' % ( status_label,
                                            app.install_model.ToolShedRepository.installation_status.INSTALLING_TOOL_DEPENDENCIES )
            elif tool_shed_repository.missing_tool_dependencies:
                bgcolor = app.install_model.ToolShedRepository.states.WARNING
                status_label = '%s, missing tool dependencies' % status_label
            else:
                bgcolor = app.install_model.ToolShedRepository.states.OK
        else:
            bgcolor = app.install_model.ToolShedRepository.states.ERROR
    else:
        bgcolor = app.install_model.ToolShedRepository.states.WARNING
        status_label = 'unknown status'
    return '<div class="count-box state-color-%s">%s</div>' % ( bgcolor, status_label )


def get_updated_changeset_revisions( app, name, owner, changeset_revision ):
    """
    Return a string of comma-separated changeset revision hashes for all available updates to the received changeset
    revision for the repository defined by the received name and owner.
    """
    repository = get_repository_by_name_and_owner( app, name, owner )
    repo = hg_util.get_repo_for_repository( app, repository=repository, repo_path=None, create=False )
    # Get the upper bound changeset revision.
    upper_bound_changeset_revision = get_next_downloadable_changeset_revision( repository, repo, changeset_revision )
    # Build the list of changeset revision hashes defining each available update up to, but excluding
    # upper_bound_changeset_revision.
    changeset_hashes = []
    for changeset in hg_util.reversed_lower_upper_bounded_changelog( repo, changeset_revision, upper_bound_changeset_revision ):
        # Make sure to exclude upper_bound_changeset_revision.
        if changeset != upper_bound_changeset_revision:
            changeset_hashes.append( str( repo.changectx( changeset ) ) )
    if changeset_hashes:
        changeset_hashes_str = ','.join( changeset_hashes )
        return changeset_hashes_str
    return ''


>>>>>>> df2a068a
def get_updated_changeset_revisions_from_tool_shed( app, tool_shed_url, name, owner, changeset_revision ):
    """
    Get all appropriate newer changeset revisions for the repository defined by
    the received tool_shed_url / name / owner combination.
    """
    tool_shed_url = common_util.get_tool_shed_url_from_tool_shed_registry( app, tool_shed_url )
    if tool_shed_url is None or name is None or owner is None or changeset_revision is None:
        message = "Unable to get updated changeset revisions from the Tool Shed because one or more of the following "
        message += "required parameters is None: tool_shed_url: %s, name: %s, owner: %s, changeset_revision: %s " % \
            ( str( tool_shed_url ), str( name ), str( owner ), str( changeset_revision ) )
        raise Exception( message )
    params = dict( name=name, owner=owner, changeset_revision=changeset_revision )
    pathspec = [ 'repository', 'updated_changeset_revisions' ]
    text = util.url_get( tool_shed_url, password_mgr=app.tool_shed_registry.url_auth( tool_shed_url ), pathspec=pathspec, params=params )
    return text


def get_user( app, id ):
    """Get a user from the database by id."""
    sa_session = app.model.context.current
    return sa_session.query( app.model.User ).get( app.security.decode_id( id ) )


def handle_email_alerts( app, host, repository, content_alert_str='', new_repo_alert=False, admin_only=False ):
    """
    There are 2 complementary features that enable a tool shed user to receive email notification:
    1. Within User Preferences, they can elect to receive email when the first (or first valid)
       change set is produced for a new repository.
    2. When viewing or managing a repository, they can check the box labeled "Receive email alerts"
       which caused them to receive email alerts when updates to the repository occur.  This same feature
       is available on a per-repository basis on the repository grid within the tool shed.

    There are currently 4 scenarios for sending email notification when a change is made to a repository:
    1. An admin user elects to receive email when the first change set is produced for a new repository
       from User Preferences.  The change set does not have to include any valid content.  This allows for
       the capture of inappropriate content being uploaded to new repositories.
    2. A regular user elects to receive email when the first valid change set is produced for a new repository
       from User Preferences.  This differs from 1 above in that the user will not receive email until a
       change set tha tincludes valid content is produced.
    3. An admin user checks the "Receive email alerts" check box on the manage repository page.  Since the
       user is an admin user, the email will include information about both HTML and image content that was
       included in the change set.
    4. A regular user checks the "Receive email alerts" check box on the manage repository page.  Since the
       user is not an admin user, the email will not include any information about both HTML and image content
       that was included in the change set.
    """
    sa_session = app.model.context.current
    repo = hg_util.get_repo_for_repository( app, repository=repository, repo_path=None, create=False )
    sharable_link = tool_shed.util.repository_util.generate_sharable_link_for_repository_in_tool_shed( repository, changeset_revision=None )
    smtp_server = app.config.smtp_server
    if smtp_server and ( new_repo_alert or repository.email_alerts ):
        # Send email alert to users that want them.
        if app.config.email_from is not None:
            email_from = app.config.email_from
        elif host.split( ':' )[0] in [ 'localhost', '127.0.0.1', '0.0.0.0' ]:
            email_from = 'galaxy-no-reply@' + socket.getfqdn()
        else:
            email_from = 'galaxy-no-reply@' + host.split( ':' )[0]
        tip_changeset = repo.changelog.tip()
        ctx = repo.changectx( tip_changeset )
        try:
            username = ctx.user().split()[0]
        except:
            username = ctx.user()
        # We'll use 2 template bodies because we only want to send content
        # alerts to tool shed admin users.
        if new_repo_alert:
            template = new_repo_email_alert_template
        else:
            template = email_alert_template
        display_date = hg_util.get_readable_ctx_date( ctx )
        admin_body = string.Template( template ).safe_substitute( host=host,
                                                                  sharable_link=sharable_link,
                                                                  repository_name=repository.name,
                                                                  revision='%s:%s' % ( str( ctx.rev() ), ctx ),
                                                                  display_date=display_date,
                                                                  description=ctx.description(),
                                                                  username=username,
                                                                  content_alert_str=content_alert_str )
        body = string.Template( template ).safe_substitute( host=host,
                                                            sharable_link=sharable_link,
                                                            repository_name=repository.name,
                                                            revision='%s:%s' % ( str( ctx.rev() ), ctx ),
                                                            display_date=display_date,
                                                            description=ctx.description(),
                                                            username=username,
                                                            content_alert_str='' )
        admin_users = app.config.get( "admin_users", "" ).split( "," )
        frm = email_from
        if new_repo_alert:
            subject = "Galaxy tool shed alert for new repository named %s" % str( repository.name )
            subject = subject[ :80 ]
            email_alerts = []
            for user in sa_session.query( app.model.User ) \
                                  .filter( and_( app.model.User.table.c.deleted == false(),
                                                 app.model.User.table.c.new_repo_alert == true() ) ):
                if admin_only:
                    if user.email in admin_users:
                        email_alerts.append( user.email )
                else:
                    email_alerts.append( user.email )
        else:
            subject = "Galaxy tool shed update alert for repository named %s" % str( repository.name )
            email_alerts = json.loads( repository.email_alerts )
        for email in email_alerts:
            to = email.strip()
            # Send it
            try:
                if to in admin_users:
                    util.send_mail( frm, to, subject, admin_body, app.config )
                else:
                    util.send_mail( frm, to, subject, body, app.config )
            except Exception:
                log.exception( "An error occurred sending a tool shed repository update alert by email." )


def have_shed_tool_conf_for_install( app ):
    return bool( app.toolbox.dynamic_confs( include_migrated_tool_conf=False ) )


def is_path_browsable( app, path, repository_id, is_admin=False ):
    """
    Detects whether the given path is browsable i.e. is within the
    allowed repository folders. Admins can additionaly browse folders
    with tool dependencies.
    """
    if is_admin and is_path_within_dependency_dir( app, path ):
        return True
    return is_path_within_repo( app, path, repository_id)


def is_path_within_dependency_dir( app, path ):
    """
    Detect whether the given path is within the tool_dependency_dir folder on the disk.
    (Specified by the config option). Use to filter malicious symlinks targeting outside paths.
    """
    allowed = False
    resolved_path = os.path.realpath( path )
    tool_dependency_dir = app.config.get( 'tool_dependency_dir', None )
    if tool_dependency_dir:
        dependency_path = os.path.abspath( tool_dependency_dir )
        allowed = os.path.commonprefix( [ dependency_path, resolved_path ] ) == dependency_path
    return allowed


def is_path_within_repo( app, path, repository_id ):
    """
    Detect whether the given path is within the repository folder on the disk.
    Use to filter malicious symlinks targeting outside paths.
    """
    repo_path = os.path.abspath( tool_shed.util.repository_util.get_repository_by_id( app, repository_id ).repo_path( app ) )
    resolved_path = os.path.realpath( path )
    return os.path.commonprefix( [ repo_path, resolved_path ] ) == repo_path


def open_repository_files_folder( app, folder_path, repository_id, is_admin=False ):
    """
    Return a list of dictionaries, each of which contains information for a file or directory contained
    within a directory in a repository file hierarchy.
    """
    if not is_path_browsable( app, folder_path, repository_id, is_admin ):
        log.warning( 'Request tries to access a folder outside of the allowed locations. Folder path: %s', folder_path )
        return []
    try:
        files_list = get_repository_files( folder_path )
    except OSError as e:
        if str( e ).find( 'No such file or directory' ) >= 0:
            # We have a repository with no contents.
            return []
    folder_contents = []
    for filename in files_list:
        is_folder = False
        full_path = os.path.join( folder_path, filename )
        is_link = os.path.islink( full_path )
        path_is_browsable = is_path_browsable( app, full_path, repository_id )
        if is_link and not path_is_browsable:
            log.warning( 'Valid folder contains a symlink outside of the repository location. Link found in: ' + str( full_path ) )
        if filename:
            if os.path.isdir( full_path ) and path_is_browsable:
                # Append a '/' character so that our jquery dynatree will function properly.
                filename = '%s/' % filename
                full_path = '%s/' % full_path
                is_folder = True
            node = { "title": filename,
                     "isFolder": is_folder,
                     "isLazy": is_folder,
                     "tooltip": full_path,
                     "key": full_path }
            folder_contents.append( node )
    return folder_contents


def set_image_paths( app, encoded_repository_id, text ):
    """
    Handle tool help image display for tools that are contained in repositories in
    the tool shed or installed into Galaxy as well as image display in repository
    README files.  This method will determine the location of the image file and
    return the path to it that will enable the caller to open the file.
    """
    if text:
        if tool_shed.util.repository_util.is_tool_shed_client( app ):
            route_to_images = 'admin_toolshed/static/images/%s' % encoded_repository_id
        else:
            # We're in the tool shed.
            route_to_images = '/repository/static/images/%s' % encoded_repository_id
        # We used to require $PATH_TO_IMAGES and ${static_path}, but
        # we now eliminate it if it's used.
        text = text.replace( '$PATH_TO_IMAGES', '' )
        text = text.replace( '${static_path}', '' )
        # Use regex to instantiate routes into the defined image paths, but replace
        # paths that start with neither http:// nor https://, which will allow for
        # settings like .. images:: http_files/images/help.png
        for match in re.findall( '.. image:: (?!http)/?(.+)', text ):
            text = text.replace( match, match.replace( '/', '%2F' ) )
        text = re.sub( r'\.\. image:: (?!https?://)/?(.+)', r'.. image:: %s/\1' % route_to_images, text )
    return text


<<<<<<< HEAD
=======
def set_repository_attributes( app, repository, status, error_message, deleted, uninstalled, remove_from_disk=False ):
    if remove_from_disk:
        relative_install_dir = repository.repo_path( app )
        if relative_install_dir:
            clone_dir = os.path.abspath( relative_install_dir )
            try:
                shutil.rmtree( clone_dir )
                log.debug( "Removed repository installation directory: %s" % str( clone_dir ) )
            except Exception as e:
                log.debug( "Error removing repository installation directory %s: %s" % ( str( clone_dir ), str( e ) ) )
    repository.error_message = error_message
    repository.status = status
    repository.deleted = deleted
    repository.uninstalled = uninstalled
    app.install_model.context.add( repository )
    app.install_model.context.flush()


>>>>>>> df2a068a
def tool_shed_is_this_tool_shed( toolshed_base_url ):
    """Determine if a tool shed is the current tool shed."""
    cleaned_toolshed_base_url = common_util.remove_protocol_from_tool_shed_url( toolshed_base_url )
    cleaned_tool_shed = common_util.remove_protocol_from_tool_shed_url( str( url_for( '/', qualified=True ) ) )
    return cleaned_toolshed_base_url == cleaned_tool_shed<|MERGE_RESOLUTION|>--- conflicted
+++ resolved
@@ -372,8 +372,6 @@
     return None
 
 
-<<<<<<< HEAD
-=======
 def get_tool_shed_from_clone_url( repository_clone_url ):
     tmp_url = common_util.remove_protocol_and_user_from_clone_url( repository_clone_url )
     return tmp_url.split( '/repos/' )[ 0 ].rstrip( '/' )
@@ -510,7 +508,6 @@
     return ''
 
 
->>>>>>> df2a068a
 def get_updated_changeset_revisions_from_tool_shed( app, tool_shed_url, name, owner, changeset_revision ):
     """
     Get all appropriate newer changeset revisions for the repository defined by
@@ -729,27 +726,6 @@
     return text
 
 
-<<<<<<< HEAD
-=======
-def set_repository_attributes( app, repository, status, error_message, deleted, uninstalled, remove_from_disk=False ):
-    if remove_from_disk:
-        relative_install_dir = repository.repo_path( app )
-        if relative_install_dir:
-            clone_dir = os.path.abspath( relative_install_dir )
-            try:
-                shutil.rmtree( clone_dir )
-                log.debug( "Removed repository installation directory: %s" % str( clone_dir ) )
-            except Exception as e:
-                log.debug( "Error removing repository installation directory %s: %s" % ( str( clone_dir ), str( e ) ) )
-    repository.error_message = error_message
-    repository.status = status
-    repository.deleted = deleted
-    repository.uninstalled = uninstalled
-    app.install_model.context.add( repository )
-    app.install_model.context.flush()
-
-
->>>>>>> df2a068a
 def tool_shed_is_this_tool_shed( toolshed_base_url ):
     """Determine if a tool shed is the current tool shed."""
     cleaned_toolshed_base_url = common_util.remove_protocol_from_tool_shed_url( toolshed_base_url )
